--- conflicted
+++ resolved
@@ -56,42 +56,36 @@
             <groupId>org.apache.hadoop</groupId>
             <artifactId>hadoop-annotations</artifactId>
             <version>${hadoop.version}</version>
-            <scope>provided</scope>
         </dependency>
 
         <dependency>
             <groupId>org.apache.hadoop</groupId>
             <artifactId>hadoop-auth</artifactId>
             <version>${hadoop.version}</version>
-            <scope>provided</scope>
         </dependency>
 
         <dependency>
             <groupId>org.apache.hadoop</groupId>
             <artifactId>hadoop-common</artifactId>
             <version>${hadoop.version}</version>
-            <scope>provided</scope>
         </dependency>
 
         <dependency>
             <groupId>org.apache.hadoop</groupId>
             <artifactId>hadoop-hdfs</artifactId>
             <version>${hadoop.version}</version>
-            <scope>provided</scope>
         </dependency>
 
         <dependency>
             <groupId>org.apache.hadoop</groupId>
             <artifactId>hadoop-mapreduce-client-common</artifactId>
             <version>${hadoop.version}</version>
-            <scope>provided</scope>
         </dependency>
 
         <dependency>
             <groupId>org.apache.hadoop</groupId>
             <artifactId>hadoop-mapreduce-client-core</artifactId>
             <version>${hadoop.version}</version>
-            <scope>provided</scope>
         </dependency>
 
         <dependency>
@@ -186,11 +180,7 @@
                         <classpathDependencyExcludes>tomcat:jasper-runtime</classpathDependencyExcludes>
                         <classpathDependencyExcludes>javax.servlet.jsp:jsp-api</classpathDependencyExcludes>
                         <classpathDependencyExcludes>commons-el:commons-el</classpathDependencyExcludes>
-<<<<<<< HEAD
-                        <classpathDependencyExcludes>commons-logging:commons-logging</classpathDependencyExcludes>
-=======
                         <!--<classpathDependencyExcludes>commons-logging:commons-logging</classpathDependencyExcludes>-->
->>>>>>> e717a517
                         <classpathDependencyExcludes>net.java.dev.jets3t:jets3t</classpathDependencyExcludes>
                         <classpathDependencyExcludes>com.jamesmurty.utils:java-xmlbuilder</classpathDependencyExcludes>
                         <classpathDependencyExcludes>org.codehaus.jackson:jackson-core-asl</classpathDependencyExcludes>
