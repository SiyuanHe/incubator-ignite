/*
 * Licensed to the Apache Software Foundation (ASF) under one or more
 * contributor license agreements.  See the NOTICE file distributed with
 * this work for additional information regarding copyright ownership.
 * The ASF licenses this file to You under the Apache License, Version 2.0
 * (the "License"); you may not use this file except in compliance with
 * the License.  You may obtain a copy of the License at
 *
 *      http://www.apache.org/licenses/LICENSE-2.0
 *
 * Unless required by applicable law or agreed to in writing, software
 * distributed under the License is distributed on an "AS IS" BASIS,
 * WITHOUT WARRANTIES OR CONDITIONS OF ANY KIND, either express or implied.
 * See the License for the specific language governing permissions and
 * limitations under the License.
 */

package org.apache.ignite.internal.processors.cache;

import com.google.common.collect.*;
import org.apache.ignite.*;
import org.apache.ignite.cache.*;
import org.apache.ignite.cluster.*;
import org.apache.ignite.compute.*;
import org.apache.ignite.configuration.*;
import org.apache.ignite.internal.*;
import org.apache.ignite.internal.util.typedef.*;
import org.apache.ignite.internal.util.typedef.internal.*;
import org.apache.ignite.lang.*;
import org.apache.ignite.resources.*;
import org.apache.ignite.spi.*;
import org.apache.ignite.spi.discovery.tcp.*;
import org.apache.ignite.spi.discovery.tcp.ipfinder.*;
import org.apache.ignite.spi.discovery.tcp.ipfinder.vm.*;
import org.apache.ignite.spi.failover.*;
import org.apache.ignite.spi.failover.always.*;
import org.apache.ignite.testframework.junits.common.*;

import java.util.*;
import java.util.concurrent.*;
import java.util.concurrent.atomic.*;

import static org.apache.ignite.cache.CacheDistributionMode.*;
import static org.apache.ignite.cache.CacheWriteSynchronizationMode.*;

/**
 * Tests putAll() method along with failover and different configurations.
 */
public class GridCachePutAllFailoverSelfTest extends GridCommonAbstractTest {
    /** IP finder. */
    private static TcpDiscoveryIpFinder ipFinder = new TcpDiscoveryVmIpFinder(true);

    /** Size of the test map. */
    private static final int TEST_MAP_SIZE = 30000;

    /** Cache name. */
    private static final String CACHE_NAME = "partitioned";

    /** Size of data chunk, sent to a remote node. */
    private static final int DATA_CHUNK_SIZE = 1000;

    /** Number of chunk on which to fail worker node. */
    public static final int FAIL_ON_CHUNK_NO = (TEST_MAP_SIZE / DATA_CHUNK_SIZE) / 3;

    /** Await timeout in seconds. */
    public static final int AWAIT_TIMEOUT_SEC = 65;

    /** */
    private static final int FAILOVER_PUSH_GAP = 30;

    /** Master node name. */
    private static final String MASTER = "master";

    /** Near enabled flag. */
    private boolean nearEnabled;

    /** Backups count. */
    private int backups;

    /** Filter to include only worker nodes. */
    private static final IgnitePredicate<ClusterNode> workerNodesFilter = new PN() {
        @SuppressWarnings("unchecked")
        @Override public boolean apply(ClusterNode n) {
             return "worker".equals(n.attribute("segment"));
        }
    };

    /**
     * Result future queue (restrict the queue size
     * to 50 in order to prevent in-memory data grid from over loading).
     */
    private final BlockingQueue<ComputeTaskFuture<?>> resQueue = new LinkedBlockingQueue<>(50);

    /** Test failover SPI. */
    private MasterFailoverSpi failoverSpi = new MasterFailoverSpi((IgnitePredicate)workerNodesFilter);

    /**
     * @throws Exception If failed.
     */
    public void testPutAllFailoverColocatedNearEnabledThreeBackups() throws Exception {
        checkPutAllFailoverColocated(true, 7, 3);
    }

    /**
     * @throws Exception If failed.
     */
    public void testPutAllFailoverColocatedNearDisabledThreeBackups() throws Exception {
        checkPutAllFailoverColocated(false, 7, 3);
    }

    /**
     * @throws Exception If failed.
     */
    public void testPutAllFailoverNearEnabledOneBackup() throws Exception {
        checkPutAllFailover(true, 3, 1);
    }

    /**
     * @throws Exception If failed.
     */
    public void testPutAllFailoverNearDisabledOneBackup() throws Exception {
        checkPutAllFailover(false, 3, 1);
    }

    /**
     * @throws Exception If failed.
     */
    public void testPutAllFailoverNearEnabledTwoBackups() throws Exception {
        checkPutAllFailover(true, 5, 2);
    }

    /**
     * @throws Exception If failed.
     */
    public void testPutAllFailoverNearDisabledTwoBackups() throws Exception {
        checkPutAllFailover(false, 5, 2);
    }

    /**
     * @throws Exception If failed.
     */
    public void testPutAllFailoverNearEnabledThreeBackups() throws Exception {
        checkPutAllFailover(true, 7, 3);
    }

    /**
     * @throws Exception If failed.
     */
    public void testPutAllFailoverNearDisabledThreeBackups() throws Exception {
        checkPutAllFailover(false, 7, 3);
    }

    /**
     * @throws Exception If failed.
     */
    public void testPutAllFailoverColocatedNearEnabledOneBackup() throws Exception {
        checkPutAllFailoverColocated(true, 3, 1);
    }

    /**
     * @throws Exception If failed.
     */
    public void testPutAllFailoverColocatedNearDisabledOneBackup() throws Exception {
        checkPutAllFailoverColocated(false, 3, 1);
    }

    /**
     * @throws Exception If failed.
     */
    public void testPutAllFailoverColocatedNearEnabledTwoBackups() throws Exception {
        checkPutAllFailoverColocated(true, 5, 2);
    }

    /**
     * @throws Exception If failed.
     */
    public void testPutAllFailoverColocatedNearDisabledTwoBackups() throws Exception {
        checkPutAllFailoverColocated(false, 5, 2);
    }

    /** {@inheritDoc} */
    @Override protected long getTestTimeout() {
        return super.getTestTimeout() * 5;
    }

    /**
     * Tests putAll() method along with failover and cache backup.
     *
     * Checks that the resulting primary cache size is the same as
     * expected.
     *
     * @param near Near enabled.
     * @param workerCnt Worker count.
     * @param shutdownCnt Shutdown count.
     * @throws Exception If failed.
     */
    public void checkPutAllFailover(boolean near, int workerCnt, int shutdownCnt) throws Exception {
        nearEnabled = near;
        backups = shutdownCnt;

        Collection<Integer> testKeys = generateTestKeys();

        final Ignite master = startGrid(MASTER);

        List<Ignite> workers = new ArrayList<>(workerCnt);

        for (int i = 1; i <= workerCnt; i++)
            workers.add(startGrid("worker" + i));

        info("Master: " + master.cluster().localNode().id());

        List<Ignite> runningWorkers = new ArrayList<>(workerCnt);

        for (int i = 1; i <= workerCnt; i++) {
            UUID id = workers.get(i - 1).cluster().localNode().id();

            info(String.format("Worker%d - %s", i, id));

            runningWorkers.add(workers.get(i - 1));
        }

        try {
            // Dummy call to fetch affinity function from remote node
            master.cluster().mapKeyToNode(CACHE_NAME, "Dummy");

            Random rnd = new Random();

            Collection<Integer> dataChunk = new ArrayList<>(DATA_CHUNK_SIZE);
            int entryCntr = 0;
            int chunkCntr = 0;
            final AtomicBoolean jobFailed = new AtomicBoolean(false);

            int failoverPushGap = 0;

            final CountDownLatch emptyLatch = new CountDownLatch(1);

            final AtomicBoolean inputExhausted = new AtomicBoolean();

            IgniteCompute comp = compute(master.cluster().forPredicate(workerNodesFilter)).withAsync();

            for (Integer key : testKeys) {
                dataChunk.add(key);
                entryCntr++;

                if (entryCntr == DATA_CHUNK_SIZE) { // time to send data
                    chunkCntr++;

                    assert dataChunk.size() == DATA_CHUNK_SIZE;

                    log.info("Pushing data chunk [chunkNo=" + chunkCntr + "]");

                    comp.execute(
                        new GridCachePutAllTask(
                            runningWorkers.get(rnd.nextInt(runningWorkers.size())).cluster().localNode().id(),
                            CACHE_NAME),
                            dataChunk);

                    ComputeTaskFuture<Void> fut = comp.future();

                    resQueue.put(fut); // Blocks if queue is full.

                    fut.listen(new CI1<IgniteFuture<Void>>() {
                        @Override public void apply(IgniteFuture<Void> f) {
                            ComputeTaskFuture<?> taskFut = (ComputeTaskFuture<?>)f;

                            try {
                                taskFut.get(); //if something went wrong - we'll get exception here
                            }
                            catch (IgniteException e) {
                                log.error("Job failed", e);

                                jobFailed.set(true);
                            }

                            // Remove complete future from queue to allow other jobs to proceed.
                            resQueue.remove(taskFut);

                            if (inputExhausted.get() && resQueue.isEmpty())
                                emptyLatch.countDown();
                        }
                    });

                    entryCntr = 0;
                    dataChunk = new ArrayList<>(DATA_CHUNK_SIZE);

                    if (chunkCntr >= FAIL_ON_CHUNK_NO) {
                        if (workerCnt - runningWorkers.size() < shutdownCnt) {
                            if (failoverPushGap > 0)
                                failoverPushGap--;
                            else {
                                Ignite victim = runningWorkers.remove(0);

                                info("Shutting down node: " + victim.cluster().localNode().id());

                                stopGrid(victim.name());

                                // Fail next node after some jobs have been pushed.
                                failoverPushGap = FAILOVER_PUSH_GAP;
                            }
                        }
                    }
                }
            }

            inputExhausted.set(true);

            if (resQueue.isEmpty())
                emptyLatch.countDown();

            assert chunkCntr == TEST_MAP_SIZE / DATA_CHUNK_SIZE;

            // Wait for queue to empty.
            log.info("Waiting for empty queue...");

            boolean failedWait = false;

            if (!emptyLatch.await(AWAIT_TIMEOUT_SEC, TimeUnit.SECONDS)) {
                info(">>> Failed to wait for queue to empty.");

                failedWait = true;
            }

            if (!failedWait)
                assertFalse("One or more jobs have failed.", jobFailed.get());

            Collection<Integer> absentKeys = findAbsentKeys(runningWorkers.get(0), testKeys);

            if (!failedWait && !absentKeys.isEmpty()) {
                // Give some time to preloader.
                U.sleep(20000);

                absentKeys = findAbsentKeys(runningWorkers.get(0), testKeys);
            }

            info(">>> Absent keys: " + absentKeys);

            assertTrue(absentKeys.isEmpty());

            // Actual primary cache size.
            int primaryCacheSize = 0;

            for (Ignite g : runningWorkers) {
                info(">>>>> " + g.jcache(CACHE_NAME).localSize());

                primaryCacheSize += ((IgniteKernal)g).internalCache(CACHE_NAME).primarySize();
            }

            assertEquals(TEST_MAP_SIZE, primaryCacheSize);
        }
        finally {
            stopAllGrids();
        }
    }

    /**
     * Tests putAll() method along with failover and cache backup.
     *
     * Checks that the resulting primary cache size is the same as
     * expected.
     *
     * @param near Near enabled.
     * @param workerCnt Worker count.
     * @param shutdownCnt Shutdown count.
     * @throws Exception If failed.
     */
    public void checkPutAllFailoverColocated(boolean near, int workerCnt, int shutdownCnt) throws Exception {
        nearEnabled = near;
        backups = shutdownCnt;

        Collection<Integer> testKeys = generateTestKeys();

        final Ignite master = startGrid(MASTER);

        List<Ignite> workers = new ArrayList<>(workerCnt);

        for (int i = 1; i <= workerCnt; i++)
            workers.add(startGrid("worker" + i));

        info("Master: " + master.cluster().localNode().id());

        List<Ignite> runningWorkers = new ArrayList<>(workerCnt);

        for (int i = 1; i <= workerCnt; i++) {
            UUID id = workers.get(i - 1).cluster().localNode().id();

            info(String.format("Worker%d: %s", i, id));

            runningWorkers.add(workers.get(i - 1));
        }

        try {
            // Dummy call to fetch affinity function from remote node
            master.cluster().mapKeyToNode(CACHE_NAME, "Dummy");

            Map<UUID, Collection<Integer>> dataChunks = new HashMap<>();

            int chunkCntr = 0;
            final AtomicBoolean jobFailed = new AtomicBoolean(false);

            int failoverPushGap = 0;

            final CountDownLatch emptyLatch = new CountDownLatch(1);

            final AtomicBoolean inputExhausted = new AtomicBoolean();

            IgniteCompute comp = compute(master.cluster().forPredicate(workerNodesFilter)).withAsync();

            for (Integer key : testKeys) {
                ClusterNode mappedNode = master.cluster().mapKeyToNode(CACHE_NAME, key);

                UUID nodeId = mappedNode.id();

                Collection<Integer> data = dataChunks.get(nodeId);

                if (data == null) {
                    data = new ArrayList<>(DATA_CHUNK_SIZE);

                    dataChunks.put(nodeId, data);
                }

                data.add(key);

                if (data.size() == DATA_CHUNK_SIZE) { // time to send data
                    chunkCntr++;

                    log.info("Pushing data chunk [chunkNo=" + chunkCntr + "]");

                    comp.execute(new GridCachePutAllTask(nodeId, CACHE_NAME), data);

                    ComputeTaskFuture<Void> fut = comp.future();

                    resQueue.put(fut); // Blocks if queue is full.

                    fut.listen(new CI1<IgniteFuture<Void>>() {
                        @Override public void apply(IgniteFuture<Void> f) {
                            ComputeTaskFuture<?> taskFut = (ComputeTaskFuture<?>)f;

                            try {
                                taskFut.get(); //if something went wrong - we'll get exception here
                            }
                            catch (IgniteException e) {
                                log.error("Job failed", e);

                                jobFailed.set(true);
                            }

                            // Remove complete future from queue to allow other jobs to proceed.
                            resQueue.remove(taskFut);

                            if (inputExhausted.get() && resQueue.isEmpty())
                                emptyLatch.countDown();
                        }
                    });

                    data = new ArrayList<>(DATA_CHUNK_SIZE);

                    dataChunks.put(nodeId, data);

                    if (chunkCntr >= FAIL_ON_CHUNK_NO) {
                        if (workerCnt - runningWorkers.size() < shutdownCnt) {
                            if (failoverPushGap > 0)
                                failoverPushGap--;
                            else {
                                Ignite victim = runningWorkers.remove(0);

                                info("Shutting down node: " + victim.cluster().localNode().id());

                                stopGrid(victim.name());

                                // Fail next node after some jobs have been pushed.
                                failoverPushGap = FAILOVER_PUSH_GAP;
                            }
                        }
                    }
                }
            }

            for (Map.Entry<UUID, Collection<Integer>> entry : dataChunks.entrySet()) {
                comp.execute(new GridCachePutAllTask(entry.getKey(), CACHE_NAME), entry.getValue());

                ComputeTaskFuture<Void> fut = comp.future();

                resQueue.put(fut); // Blocks if queue is full.

                fut.listen(new CI1<IgniteFuture<Void>>() {
                    @Override public void apply(IgniteFuture<Void> f) {
                        ComputeTaskFuture<?> taskFut = (ComputeTaskFuture<?>)f;

                        try {
                            taskFut.get(); //if something went wrong - we'll get exception here
                        }
                        catch (IgniteException e) {
                            log.error("Job failed", e);

                            jobFailed.set(true);
                        }

                        // Remove complete future from queue to allow other jobs to proceed.
                        resQueue.remove(taskFut);

                        if (inputExhausted.get() && resQueue.isEmpty())
                            emptyLatch.countDown();
                    }
                });
            }

            inputExhausted.set(true);

            if (resQueue.isEmpty())
                emptyLatch.countDown();

            // Wait for queue to empty.
            log.info("Waiting for empty queue...");

            boolean failedWait = false;

            if (!emptyLatch.await(AWAIT_TIMEOUT_SEC, TimeUnit.SECONDS)) {
                info(">>> Failed to wait for queue to empty.");

                failedWait = true;
            }

            if (!failedWait)
                assertFalse("One or more jobs have failed.", jobFailed.get());

            Collection<Integer> absentKeys = findAbsentKeys(runningWorkers.get(0), testKeys);

            if (!failedWait && !absentKeys.isEmpty()) {
                // Give some time to preloader.
                U.sleep(15000);

                absentKeys = findAbsentKeys(runningWorkers.get(0), testKeys);
            }

            info(">>> Absent keys: " + absentKeys);

            assertTrue(absentKeys.isEmpty());

            // Actual primary cache size.
            int primaryCacheSize = 0;

            for (Ignite g : runningWorkers) {
                info(">>>>> " + g.jcache(CACHE_NAME).localSize());

                primaryCacheSize += ((IgniteKernal)g).internalCache(CACHE_NAME).primarySize();
            }

            assertEquals(TEST_MAP_SIZE, primaryCacheSize);
        }
        finally {
            stopAllGrids();
        }
    }

    /**
     * Tries to find keys, that are absent in cache.
     *
     * @param workerNode Worker node.
     * @param keys Keys that are suspected to be absent
     * @return List of absent keys. If no keys are absent, the list is empty.
     */
    private Collection<Integer> findAbsentKeys(Ignite workerNode, Collection<Integer> keys) {
        Collection<Integer> ret = new ArrayList<>(keys.size());

        IgniteCache<Object, Object> cache = workerNode.jcache(CACHE_NAME);

        for (Integer key : keys) {
            if (cache.get(key) == null) // Key is absent.
                ret.add(key);
        }

        return ret;
    }

    /**
     * Generates a test keys collection.
     *
     * @return A test keys collection.
     */
    private Collection<Integer> generateTestKeys() {
        Collection<Integer> ret = new ArrayList<>(TEST_MAP_SIZE);

        for (int i = 0; i < TEST_MAP_SIZE; i++)
            ret.add(i);

        return ret;
    }

    /** {@inheritDoc} */
    @SuppressWarnings("unchecked")
    @Override protected IgniteConfiguration getConfiguration(String gridName) throws Exception {
        IgniteConfiguration cfg = super.getConfiguration(gridName);

        cfg.setPeerClassLoadingEnabled(false);

        cfg.setDeploymentMode(DeploymentMode.CONTINUOUS);

        TcpDiscoverySpi discoverySpi = new TcpDiscoverySpi();

        discoverySpi.setAckTimeout(60000);
        discoverySpi.setIpFinder(ipFinder);

        cfg.setDiscoverySpi(discoverySpi);

        if (gridName.startsWith("master")) {
            cfg.setUserAttributes(ImmutableMap.of("segment", "master"));

            // For sure.
            failoverSpi.setMaximumFailoverAttempts(50);

            cfg.setFailoverSpi(failoverSpi);
        }
        else if (gridName.startsWith("worker")) {
            cfg.setUserAttributes(ImmutableMap.of("segment", "worker"));

            CacheConfiguration cacheCfg = defaultCacheConfiguration();
            cacheCfg.setName("partitioned");
            cacheCfg.setCacheMode(CacheMode.PARTITIONED);
            cacheCfg.setStartSize(4500000);

            cacheCfg.setBackups(backups);

<<<<<<< HEAD
            cacheCfg.setStoreValueBytes(true);
            cacheCfg.setNearConfiguration(nearEnabled ? new NearCacheConfiguration() : null);
=======
            cacheCfg.setDistributionMode(nearEnabled ? NEAR_PARTITIONED : PARTITIONED_ONLY);
>>>>>>> 6c4282a1
            cacheCfg.setQueryIndexEnabled(false);

            cacheCfg.setWriteSynchronizationMode(FULL_SYNC);

            cfg.setCacheConfiguration(cacheCfg);
        }
        else
            throw new IllegalStateException("Unexpected grid name: " + gridName);

        return cfg;
    }

    /**
     * Test failover SPI for master node.
     */
    @IgniteSpiConsistencyChecked(optional = true)
    private static class MasterFailoverSpi extends AlwaysFailoverSpi {
        /** */
        private static final String FAILOVER_NUMBER_ATTR = "failover:number:attr";

        /** */
        private Set<ComputeJobContext> failedOverJobs = new HashSet<>();

        /** Node filter. */
        private IgnitePredicate<? super ClusterNode>[] filter;

        /** */
        @LoggerResource
        private IgniteLogger log;

        /**
         * @param filter Filter.
         */
        MasterFailoverSpi(IgnitePredicate<? super ClusterNode>... filter) {
            this.filter = filter;
        }

        /** {@inheritDoc} */
        @Override public ClusterNode failover(FailoverContext ctx, List<ClusterNode> top) {
            failedOverJobs.add(ctx.getJobResult().getJobContext());

            // Clear failed nodes list - allow to failover on the same node.
            ctx.getJobResult().getJobContext().setAttribute(FAILED_NODE_LIST_ATTR, null);

            // Account for maximum number of failover attempts since we clear failed node list.
            Integer failoverCnt = ctx.getJobResult().getJobContext().getAttribute(FAILOVER_NUMBER_ATTR);

            if (failoverCnt == null)
                ctx.getJobResult().getJobContext().setAttribute(FAILOVER_NUMBER_ATTR, 1);
            else {
                if (failoverCnt >= getMaximumFailoverAttempts()) {
                    U.warn(log, "Job failover failed because number of maximum failover attempts is exceeded " +
                        "[failedJob=" + ctx.getJobResult().getJob() + ", maxFailoverAttempts=" +
                        getMaximumFailoverAttempts() + ']');

                    return null;
                }

                ctx.getJobResult().getJobContext().setAttribute(FAILOVER_NUMBER_ATTR, failoverCnt + 1);
            }

            List<ClusterNode> cp = new ArrayList<>(top);

            // Keep collection type.
            F.retain(cp, false, new IgnitePredicate<ClusterNode>() {
                @Override public boolean apply(ClusterNode node) {
                    return F.isAll(node, filter);
                }
            });

            return super.failover(ctx, cp); //use cp to ensure we don't failover on failed node
        }

        /**
         * @return Job contexts for failed over jobs.
         */
        public Set<ComputeJobContext> getFailedOverJobs() {
            return failedOverJobs;
        }
    }
}<|MERGE_RESOLUTION|>--- conflicted
+++ resolved
@@ -620,12 +620,7 @@
 
             cacheCfg.setBackups(backups);
 
-<<<<<<< HEAD
-            cacheCfg.setStoreValueBytes(true);
             cacheCfg.setNearConfiguration(nearEnabled ? new NearCacheConfiguration() : null);
-=======
-            cacheCfg.setDistributionMode(nearEnabled ? NEAR_PARTITIONED : PARTITIONED_ONLY);
->>>>>>> 6c4282a1
             cacheCfg.setQueryIndexEnabled(false);
 
             cacheCfg.setWriteSynchronizationMode(FULL_SYNC);
