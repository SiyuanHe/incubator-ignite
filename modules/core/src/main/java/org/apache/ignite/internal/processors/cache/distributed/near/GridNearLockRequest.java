/*
 * Licensed to the Apache Software Foundation (ASF) under one or more
 * contributor license agreements.  See the NOTICE file distributed with
 * this work for additional information regarding copyright ownership.
 * The ASF licenses this file to You under the Apache License, Version 2.0
 * (the "License"); you may not use this file except in compliance with
 * the License.  You may obtain a copy of the License at
 *
 *      http://www.apache.org/licenses/LICENSE-2.0
 *
 * Unless required by applicable law or agreed to in writing, software
 * distributed under the License is distributed on an "AS IS" BASIS,
 * WITHOUT WARRANTIES OR CONDITIONS OF ANY KIND, either express or implied.
 * See the License for the specific language governing permissions and
 * limitations under the License.
 */

package org.apache.ignite.internal.processors.cache.distributed.near;

import org.apache.ignite.*;
import org.apache.ignite.internal.*;
import org.apache.ignite.internal.processors.cache.*;
import org.apache.ignite.internal.processors.cache.distributed.*;
import org.apache.ignite.internal.processors.cache.version.*;
import org.apache.ignite.internal.util.tostring.*;
import org.apache.ignite.internal.util.typedef.internal.*;
import org.apache.ignite.lang.*;
import org.apache.ignite.plugin.extensions.communication.*;
import org.apache.ignite.transactions.*;
import org.jetbrains.annotations.*;

import javax.cache.*;
import java.io.*;
import java.nio.*;
import java.util.*;

/**
 * Near cache lock request.
 */
public class GridNearLockRequest<K, V> extends GridDistributedLockRequest<K, V> {
    /** */
    private static final long serialVersionUID = 0L;

    /** Topology version. */
    private long topVer;

    /** Mini future ID. */
    private IgniteUuid miniId;

    /** Filter. */
    private byte[][] filterBytes;

    /** Filter. */
    @GridDirectTransient
    private IgnitePredicate<Cache.Entry<K, V>>[] filter;

    /** Implicit flag. */
    private boolean implicitTx;

    /** Implicit transaction with one key flag. */
    private boolean implicitSingleTx;

    /** Array of mapped DHT versions for this entry. */
    @GridToStringInclude
    private GridCacheVersion[] dhtVers;

    /** Subject ID. */
    private UUID subjId;

    /** Task name hash. */
    private int taskNameHash;

    /** Has transforms flag. */
    private boolean hasTransforms;

    /** Sync commit flag. */
    private boolean syncCommit;

    /** TTL for read operation. */
    private long accessTtl;

    /**
     * Empty constructor required for {@link Externalizable}.
     */
    public GridNearLockRequest() {
        // No-op.
    }

    /**
     * @param cacheId Cache ID.
     * @param topVer Topology version.
     * @param nodeId Node ID.
     * @param threadId Thread ID.
     * @param futId Future ID.
     * @param lockVer Cache version.
     * @param isInTx {@code True} if implicit transaction lock.
     * @param implicitTx Flag to indicate that transaction is implicit.
     * @param implicitSingleTx Implicit-transaction-with-one-key flag.
     * @param isRead Indicates whether implicit lock is for read or write operation.
     * @param isolation Transaction isolation.
     * @param isInvalidate Invalidation flag.
     * @param timeout Lock timeout.
     * @param keyCnt Number of keys.
     * @param txSize Expected transaction size.
     * @param syncCommit Synchronous commit flag.
     * @param subjId Subject ID.
     * @param taskNameHash Task name hash code.
     * @param accessTtl TTL for read operation.
     */
    public GridNearLockRequest(
        int cacheId,
        long topVer,
        UUID nodeId,
        long threadId,
        IgniteUuid futId,
        GridCacheVersion lockVer,
        boolean isInTx,
        boolean implicitTx,
        boolean implicitSingleTx,
        boolean isRead,
        TransactionIsolation isolation,
        boolean isInvalidate,
        long timeout,
        int keyCnt,
        int txSize,
        boolean syncCommit,
        @Nullable UUID subjId,
        int taskNameHash,
        long accessTtl
    ) {
        super(
            cacheId,
            nodeId,
            lockVer,
            threadId,
            futId,
            lockVer,
            isInTx,
            isRead,
            isolation,
            isInvalidate,
            timeout,
            keyCnt,
            txSize);

        assert topVer > 0;

        this.topVer = topVer;
        this.implicitTx = implicitTx;
        this.implicitSingleTx = implicitSingleTx;
        this.syncCommit = syncCommit;
        this.subjId = subjId;
        this.taskNameHash = taskNameHash;
        this.accessTtl = accessTtl;

        dhtVers = new GridCacheVersion[keyCnt];
    }

    /**
     * @return Topology version.
     */
    @Override public long topologyVersion() {
        return topVer;
    }

    /**
     * @return Subject ID.
     */
    public UUID subjectId() {
        return subjId;
    }

    /**
     * @return Task name hash.q
     */
    public int taskNameHash() {
        return taskNameHash;
    }

    /**
     * @return Implicit transaction flag.
     */
    public boolean implicitTx() {
        return implicitTx;
    }

    /**
     * @return Implicit-transaction-with-one-key flag.
     */
    public boolean implicitSingleTx() {
        return implicitSingleTx;
    }

    /**
     * @return Sync commit flag.
     */
    public boolean syncCommit() {
        return syncCommit;
    }

    /**
     * @return Filter.
     */
    public IgnitePredicate<Cache.Entry<K, V>>[] filter() {
        return filter;
    }

    /**
     * @param filter Filter.
     * @param ctx Context.
     * @throws IgniteCheckedException If failed.
     */
    public void filter(IgnitePredicate<Cache.Entry<K, V>>[] filter, GridCacheContext<K, V> ctx)
        throws IgniteCheckedException {
        this.filter = filter;
    }

    /**
     * @return Mini future ID.
     */
    public IgniteUuid miniId() {
        return miniId;
    }

    /**
     * @param miniId Mini future Id.
     */
    public void miniId(IgniteUuid miniId) {
        this.miniId = miniId;
    }

    /**
     * @param hasTransforms {@code True} if originating transaction has transform entries.
     */
    public void hasTransforms(boolean hasTransforms) {
        this.hasTransforms = hasTransforms;
    }

    /**
     * @return {@code True} if originating transaction has transform entries.
     */
    public boolean hasTransforms() {
        return hasTransforms;
    }

    /**
     * Adds a key.
     *
     * @param key Key.
     * @param retVal Flag indicating whether value should be returned.
     * @param keyBytes Key bytes.
     * @param dhtVer DHT version.
     * @param ctx Context.
     * @throws IgniteCheckedException If failed.
     */
    public void addKeyBytes(
        K key,
        byte[] keyBytes,
        boolean retVal,
        @Nullable GridCacheVersion dhtVer,
        GridCacheContext<K, V> ctx
    ) throws IgniteCheckedException {
        dhtVers[idx] = dhtVer;

        // Delegate to super.
        addKeyBytes(key, keyBytes, retVal, (Collection<GridCacheMvccCandidate<K>>)null, ctx);
    }

    /**
     * @param idx Index of the key.
     * @return DHT version for key at given index.
     */
    public GridCacheVersion dhtVersion(int idx) {
        return dhtVers[idx];
    }

    /**
     * @return TTL for read operation.
     */
    public long accessTtl() {
        return accessTtl;
    }

    /** {@inheritDoc} */
    @Override public void prepareMarshal(GridCacheSharedContext<K, V> ctx) throws IgniteCheckedException {
        super.prepareMarshal(ctx);

        if (filterBytes == null)
            filterBytes = marshalFilter(filter, ctx);
    }

    /** {@inheritDoc} */
    @Override public void finishUnmarshal(GridCacheSharedContext<K, V> ctx, ClassLoader ldr) throws IgniteCheckedException {
        super.finishUnmarshal(ctx, ldr);

        if (filter == null && filterBytes != null)
            filter = unmarshalFilter(filterBytes, ctx, ldr);
    }

    /** {@inheritDoc} */
    @Override public boolean writeTo(ByteBuffer buf, MessageWriter writer) {
        writer.setBuffer(buf);

        if (!super.writeTo(buf, writer))
            return false;

        if (!writer.isHeaderWritten()) {
            if (!writer.writeHeader(directType(), fieldsCount()))
                return false;

            writer.onHeaderWritten();
        }

        switch (writer.state()) {
            case 18:
                if (!writer.writeLong("accessTtl", accessTtl))
                    return false;

                writer.incrementState();

<<<<<<< HEAD
            case 19:
                if (!writer.writeObjectArray("dhtVers", dhtVers, Type.MSG))
=======
            case 23:
                if (!writer.writeObjectArray("dhtVers", dhtVers, MessageCollectionItemType.MSG))
>>>>>>> 7bbfeb17
                    return false;

                writer.incrementState();

<<<<<<< HEAD
            case 20:
                if (!writer.writeObjectArray("filterBytes", filterBytes, Type.BYTE_ARR))
=======
            case 24:
                if (!writer.writeObjectArray("filterBytes", filterBytes, MessageCollectionItemType.BYTE_ARR))
>>>>>>> 7bbfeb17
                    return false;

                writer.incrementState();

            case 21:
                if (!writer.writeBoolean("hasTransforms", hasTransforms))
                    return false;

                writer.incrementState();

            case 22:
                if (!writer.writeBoolean("implicitSingleTx", implicitSingleTx))
                    return false;

                writer.incrementState();

            case 23:
                if (!writer.writeBoolean("implicitTx", implicitTx))
                    return false;

                writer.incrementState();

            case 24:
                if (!writer.writeIgniteUuid("miniId", miniId))
                    return false;

                writer.incrementState();

            case 25:
                if (!writer.writeUuid("subjId", subjId))
                    return false;

                writer.incrementState();

            case 26:
                if (!writer.writeBoolean("syncCommit", syncCommit))
                    return false;

                writer.incrementState();

            case 27:
                if (!writer.writeInt("taskNameHash", taskNameHash))
                    return false;

                writer.incrementState();

            case 28:
                if (!writer.writeLong("topVer", topVer))
                    return false;

                writer.incrementState();

        }

        return true;
    }

    /** {@inheritDoc} */
    @Override public boolean readFrom(ByteBuffer buf, MessageReader reader) {
        reader.setBuffer(buf);

        if (!reader.beforeMessageRead())
            return false;

<<<<<<< HEAD
        switch (readState) {
            case 18:
=======
        if (!super.readFrom(buf, reader))
            return false;

        switch (reader.state()) {
            case 22:
>>>>>>> 7bbfeb17
                accessTtl = reader.readLong("accessTtl");

                if (!reader.isLastRead())
                    return false;

                reader.incrementState();

<<<<<<< HEAD
            case 19:
                dhtVers = reader.readObjectArray("dhtVers", Type.MSG, GridCacheVersion.class);
=======
            case 23:
                dhtVers = reader.readObjectArray("dhtVers", MessageCollectionItemType.MSG, GridCacheVersion.class);
>>>>>>> 7bbfeb17

                if (!reader.isLastRead())
                    return false;

                reader.incrementState();

<<<<<<< HEAD
            case 20:
                filterBytes = reader.readObjectArray("filterBytes", Type.BYTE_ARR, byte[].class);
=======
            case 24:
                filterBytes = reader.readObjectArray("filterBytes", MessageCollectionItemType.BYTE_ARR, byte[].class);
>>>>>>> 7bbfeb17

                if (!reader.isLastRead())
                    return false;

                reader.incrementState();

            case 21:
                hasTransforms = reader.readBoolean("hasTransforms");

                if (!reader.isLastRead())
                    return false;

                reader.incrementState();

            case 22:
                implicitSingleTx = reader.readBoolean("implicitSingleTx");

                if (!reader.isLastRead())
                    return false;

                reader.incrementState();

            case 23:
                implicitTx = reader.readBoolean("implicitTx");

                if (!reader.isLastRead())
                    return false;

                reader.incrementState();

            case 24:
                miniId = reader.readIgniteUuid("miniId");

                if (!reader.isLastRead())
                    return false;

                reader.incrementState();

<<<<<<< HEAD
            case 25:
=======
            case 29:
                onePhaseCommit = reader.readBoolean("onePhaseCommit");

                if (!reader.isLastRead())
                    return false;

                reader.incrementState();

            case 30:
>>>>>>> 7bbfeb17
                subjId = reader.readUuid("subjId");

                if (!reader.isLastRead())
                    return false;

                reader.incrementState();

            case 26:
                syncCommit = reader.readBoolean("syncCommit");

                if (!reader.isLastRead())
                    return false;

                reader.incrementState();

            case 27:
                taskNameHash = reader.readInt("taskNameHash");

                if (!reader.isLastRead())
                    return false;

                reader.incrementState();

            case 28:
                topVer = reader.readLong("topVer");

                if (!reader.isLastRead())
                    return false;

                reader.incrementState();

        }

        return true;
    }

    /** {@inheritDoc} */
    @Override public byte directType() {
        return 51;
    }

    /** {@inheritDoc} */
    @Override public byte fieldsCount() {
        return 34;
    }

    /** {@inheritDoc} */
    @Override public String toString() {
        return S.toString(GridNearLockRequest.class, this, "filter", Arrays.toString(filter),
            "super", super.toString());
    }
}<|MERGE_RESOLUTION|>--- conflicted
+++ resolved
@@ -318,24 +318,14 @@
 
                 writer.incrementState();
 
-<<<<<<< HEAD
-            case 19:
-                if (!writer.writeObjectArray("dhtVers", dhtVers, Type.MSG))
-=======
             case 23:
                 if (!writer.writeObjectArray("dhtVers", dhtVers, MessageCollectionItemType.MSG))
->>>>>>> 7bbfeb17
-                    return false;
-
-                writer.incrementState();
-
-<<<<<<< HEAD
-            case 20:
-                if (!writer.writeObjectArray("filterBytes", filterBytes, Type.BYTE_ARR))
-=======
+                    return false;
+
+                writer.incrementState();
+
             case 24:
                 if (!writer.writeObjectArray("filterBytes", filterBytes, MessageCollectionItemType.BYTE_ARR))
->>>>>>> 7bbfeb17
                     return false;
 
                 writer.incrementState();
@@ -400,16 +390,11 @@
         if (!reader.beforeMessageRead())
             return false;
 
-<<<<<<< HEAD
-        switch (readState) {
-            case 18:
-=======
         if (!super.readFrom(buf, reader))
             return false;
 
         switch (reader.state()) {
             case 22:
->>>>>>> 7bbfeb17
                 accessTtl = reader.readLong("accessTtl");
 
                 if (!reader.isLastRead())
@@ -417,26 +402,16 @@
 
                 reader.incrementState();
 
-<<<<<<< HEAD
-            case 19:
-                dhtVers = reader.readObjectArray("dhtVers", Type.MSG, GridCacheVersion.class);
-=======
             case 23:
                 dhtVers = reader.readObjectArray("dhtVers", MessageCollectionItemType.MSG, GridCacheVersion.class);
->>>>>>> 7bbfeb17
-
-                if (!reader.isLastRead())
-                    return false;
-
-                reader.incrementState();
-
-<<<<<<< HEAD
-            case 20:
-                filterBytes = reader.readObjectArray("filterBytes", Type.BYTE_ARR, byte[].class);
-=======
+
+                if (!reader.isLastRead())
+                    return false;
+
+                reader.incrementState();
+
             case 24:
                 filterBytes = reader.readObjectArray("filterBytes", MessageCollectionItemType.BYTE_ARR, byte[].class);
->>>>>>> 7bbfeb17
 
                 if (!reader.isLastRead())
                     return false;
@@ -475,9 +450,6 @@
 
                 reader.incrementState();
 
-<<<<<<< HEAD
-            case 25:
-=======
             case 29:
                 onePhaseCommit = reader.readBoolean("onePhaseCommit");
 
@@ -487,7 +459,6 @@
                 reader.incrementState();
 
             case 30:
->>>>>>> 7bbfeb17
                 subjId = reader.readUuid("subjId");
 
                 if (!reader.isLastRead())
