--- conflicted
+++ resolved
@@ -618,13 +618,8 @@
      * @throws IgniteCheckedException If failed.
      */
     @SuppressWarnings({"RedundantTypeArguments"})
-<<<<<<< HEAD
-    @Nullable protected V readThrough(@Nullable IgniteTxEx<K, V> tx, K key, boolean reload, UUID subjId,
+    @Nullable protected V readThrough(@Nullable IgniteInternalTx<K, V> tx, K key, boolean reload, UUID subjId,
         String taskName) throws IgniteCheckedException {
-=======
-    @Nullable protected V readThrough(@Nullable IgniteInternalTx<K, V> tx, K key, boolean reload,
-        IgnitePredicate<CacheEntry<K, V>>[] filter, UUID subjId, String taskName) throws IgniteCheckedException {
->>>>>>> ce0c3047
         return cctx.store().loadFromStore(tx, key);
     }
 
