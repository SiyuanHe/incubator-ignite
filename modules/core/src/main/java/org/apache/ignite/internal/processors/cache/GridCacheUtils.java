/*
 * Licensed to the Apache Software Foundation (ASF) under one or more
 * contributor license agreements.  See the NOTICE file distributed with
 * this work for additional information regarding copyright ownership.
 * The ASF licenses this file to You under the Apache License, Version 2.0
 * (the "License"); you may not use this file except in compliance with
 * the License.  You may obtain a copy of the License at
 *
 *      http://www.apache.org/licenses/LICENSE-2.0
 *
 * Unless required by applicable law or agreed to in writing, software
 * distributed under the License is distributed on an "AS IS" BASIS,
 * WITHOUT WARRANTIES OR CONDITIONS OF ANY KIND, either express or implied.
 * See the License for the specific language governing permissions and
 * limitations under the License.
 */

package org.apache.ignite.internal.processors.cache;

import org.apache.ignite.*;
import org.apache.ignite.cache.*;
import org.apache.ignite.cache.affinity.*;
import org.apache.ignite.cluster.*;
import org.apache.ignite.configuration.*;
import org.apache.ignite.internal.*;
import org.apache.ignite.internal.processors.cache.distributed.*;
import org.apache.ignite.internal.processors.cache.distributed.dht.*;
import org.apache.ignite.internal.processors.cache.transactions.*;
import org.apache.ignite.internal.processors.cache.version.*;
import org.apache.ignite.internal.util.*;
import org.apache.ignite.internal.util.lang.*;
import org.apache.ignite.internal.util.typedef.*;
import org.apache.ignite.internal.util.typedef.T2;
import org.apache.ignite.internal.util.typedef.internal.*;
import org.apache.ignite.lang.*;
import org.apache.ignite.transactions.*;
import org.jdk8.backport.*;
import org.jetbrains.annotations.*;

import javax.cache.*;
import javax.cache.expiry.*;
import javax.cache.integration.*;
import java.io.*;
import java.util.*;
import java.util.concurrent.*;
import java.util.concurrent.atomic.*;

import static org.apache.ignite.IgniteSystemProperties.*;
import static org.apache.ignite.cache.CacheAtomicityMode.*;
import static org.apache.ignite.cache.CacheDistributionMode.*;
import static org.apache.ignite.cache.CacheMode.*;
import static org.apache.ignite.cache.CachePreloadMode.*;
import static org.apache.ignite.cache.CacheWriteSynchronizationMode.*;
import static org.apache.ignite.internal.GridTopic.*;
import static org.apache.ignite.internal.IgniteNodeAttributes.*;
import static org.apache.ignite.internal.processors.cache.GridCacheOperation.*;
import static org.apache.ignite.internal.processors.cache.GridCachePeekMode.*;

/**
 * Cache utility methods.
 */
public class GridCacheUtils {
    /**  Hadoop syste cache name. */
    public static final String SYS_CACHE_HADOOP_MR = "ignite-hadoop-mr-sys-cache";

    /** System cache name. */
    public static final String UTILITY_CACHE_NAME = "ignite-sys-cache";

    /** Atomics system cache name. */
    public static final String ATOMICS_CACHE_NAME = "ignite-atomics-sys-cache";

    /** Marshaller system cache name. */
    public static final String MARSH_CACHE_NAME = "ignite-marshaller-sys-cache";

    /** Default mask name. */
    private static final String DEFAULT_MASK_NAME = "<default>";

    /** Peek flags. */
    private static final GridCachePeekMode[] PEEK_FLAGS = new GridCachePeekMode[] { GLOBAL, SWAP };

    /** TTL: minimum positive value. */
    public static final long TTL_MINIMUM = 1L;

    /** TTL: eternal. */
    public static final long TTL_ETERNAL = 0L;

    /** TTL: not changed. */
    public static final long TTL_NOT_CHANGED = -1L;

    /** TTL: zero (immediate expiration). */
    public static final long TTL_ZERO = -2L;

    /** Expire time: eternal. */
    public static final long EXPIRE_TIME_ETERNAL = 0L;

    /** Expire time: must be calculated based on TTL value. */
    public static final long EXPIRE_TIME_CALCULATE = -1L;

    /** Per-thread generated UID store. */
    private static final ThreadLocal<UUID> UUIDS = new ThreadLocal<UUID>() {
        @Override protected UUID initialValue() {
            return UUID.randomUUID();
        }
    };

    /** Empty predicate array. */
    private static final IgnitePredicate[] EMPTY = new IgnitePredicate[0];

    /** Partition to state transformer. */
    private static final IgniteClosure PART2STATE =
        new C1<GridDhtLocalPartition, GridDhtPartitionState>() {
            @Override public GridDhtPartitionState apply(GridDhtLocalPartition p) {
                return p.state();
            }
        };

    /** Not evicted partitions. */
    private static final IgnitePredicate PART_NOT_EVICTED = new P1<GridDhtLocalPartition>() {
        @Override public boolean apply(GridDhtLocalPartition p) {
            return p.state() != GridDhtPartitionState.EVICTED;
        }
    };

    /** */
    private static final IgniteClosure<Integer, GridCacheVersion[]> VER_ARR_FACTORY =
        new C1<Integer, GridCacheVersion[]>() {
            @Override public GridCacheVersion[] apply(Integer size) {
                return new GridCacheVersion[size];
            }
        };

    /** Empty predicate array. */
    private static final IgnitePredicate[] EMPTY_FILTER = new IgnitePredicate[0];

    /** Empty predicate array. */
    private static final CacheEntryPredicate[] EMPTY_FILTER0 = new CacheEntryPredicate[0];

    /** */
    private static final CacheEntryPredicate ALWAYS_FALSE0 = new CacheEntrySerializablePredicate(
        new CacheEntryPredicateAdapter() {
            @Override public boolean apply(GridCacheEntryEx e) {
                return false;
            }
        }
    );

    /** */
    private static final CacheEntryPredicate ALWAYS_TRUE0 = new CacheEntrySerializablePredicate(
        new CacheEntryPredicateAdapter() {
            @Override public boolean apply(GridCacheEntryEx e) {
                return true;
            }
        }
    );

    /** */
    private static final CacheEntryPredicate[] ALWAYS_FALSE0_ARR = new CacheEntryPredicate[] {ALWAYS_FALSE0};

    /** Read filter. */
    private static final IgnitePredicate READ_FILTER = new P1<Object>() {
        @Override public boolean apply(Object e) {
            return ((IgniteTxEntry)e).op() == READ;
        }

        @Override public String toString() {
            return "Cache transaction read filter";
        }
    };

    /** Write filter. */
    private static final IgnitePredicate WRITE_FILTER = new P1<Object>() {
        @Override public boolean apply(Object e) {
            return ((IgniteTxEntry)e).op() != READ;
        }

        @Override public String toString() {
            return "Cache transaction write filter";
        }
    };

    /** Transaction entry to key. */
    private static final IgniteClosure tx2key = new C1<IgniteTxEntry, Object>() {
        @Override public Object apply(IgniteTxEntry e) {
            return e.key();
        }

        @Override public String toString() {
            return "Cache transaction entry to key converter.";
        }
    };

    /** Transaction entry to key. */
    private static final IgniteClosure txCol2key = new C1<Collection<IgniteTxEntry>, Collection<Object>>() {
        @SuppressWarnings( {"unchecked"})
        @Override public Collection<Object> apply(Collection<IgniteTxEntry> e) {
            return F.viewReadOnly(e, tx2key);
        }

        @Override public String toString() {
            return "Cache transaction entry collection to key collection converter.";
        }
    };

    /** Converts transaction to XID version. */
    private static final IgniteClosure tx2xidVer = new C1<IgniteInternalTx, GridCacheVersion>() {
        @Override public GridCacheVersion apply(IgniteInternalTx tx) {
            return tx.xidVersion();
        }

        @Override public String toString() {
            return "Transaction to XID version converter.";
        }
    };

    /** Converts tx entry to entry. */
    private static final IgniteClosure tx2entry = new C1<IgniteTxEntry, GridCacheEntryEx>() {
        @Override public GridCacheEntryEx apply(IgniteTxEntry e) {
            return e.cached();
        }
    };

    /** Transaction entry to key. */
    private static final IgniteClosure entry2key = new C1<GridCacheEntryEx, KeyCacheObject>() {
        @Override public KeyCacheObject apply(GridCacheEntryEx e) {
            return e.key();
        }

        @Override public String toString() {
            return "Cache extended entry to key converter.";
        }
    };

    /** Transaction entry to key. */
    private static final IgniteClosure info2key = new C1<GridCacheEntryInfo, Object>() {
        @Override public Object apply(GridCacheEntryInfo e) {
            return e.key();
        }

        @Override public String toString() {
            return "Cache extended entry to key converter.";
        }
    };

    /**
     * Ensure singleton.
     */
    protected GridCacheUtils() {
        // No-op.
    }

    /**
     * Gets per-thread-unique ID for this thread.
     *
     * @return ID for this thread.
     */
    public static UUID uuid() {
        return UUIDS.get();
    }

    /**
     * @param msg Message to check.
     * @return {@code True} if preloader message.
     */
    public static boolean allowForStartup(Object msg) {
        return ((GridCacheMessage)msg).allowForStartup();
    }

    /**
     * Writes {@link GridCacheVersion} to output stream. This method is meant to be used by
     * implementations of {@link Externalizable} interface.
     *
     * @param out Output stream.
     * @param ver Version to write.
     * @throws IOException If write failed.
     */
    public static void writeVersion(ObjectOutput out, GridCacheVersion ver) throws IOException {
        // Write null flag.
        out.writeBoolean(ver == null);

        if (ver != null) {
            out.writeBoolean(ver instanceof GridCacheVersionEx);

            ver.writeExternal(out);
        }
    }

    /**
     * Reads {@link GridCacheVersion} from input stream. This method is meant to be used by
     * implementations of {@link Externalizable} interface.
     *
     * @param in Input stream.
     * @return Read version.
     * @throws IOException If read failed.
     */
    @Nullable public static GridCacheVersion readVersion(ObjectInput in) throws IOException {
        // If UUID is not null.
        if (!in.readBoolean()) {
            GridCacheVersion ver = in.readBoolean() ? new GridCacheVersionEx() : new GridCacheVersion();

            ver.readExternal(in);

            return ver;
        }

        return null;
    }

    /**
     * @param ctx Cache context.
     * @param meta Meta name.
     * @return Filter for entries with meta.
     */
<<<<<<< HEAD
    public static IgnitePredicate<KeyCacheObject> keyHasMeta(final GridCacheContext ctx, final String meta) {
        return new P1<KeyCacheObject>() {
            @Override public boolean apply(KeyCacheObject k) {
                GridCacheEntryEx e = ctx.cache().peekEx(k);
=======
    public static <K, V> IgnitePredicate<K> keyHasMeta(final GridCacheContext<K, V> ctx, final UUID meta) {
        return new P1<K>() {
            @Override public boolean apply(K k) {
                GridCacheEntryEx<K, V> e = ctx.cache().peekEx(k);
>>>>>>> 697d1999

                return e != null && e.hasMeta(meta);
            }
        };
    }

    /**
     * @param err If {@code true}, then throw {@link GridCacheFilterFailedException},
     *      otherwise return {@code val} passed in.
     * @return Always return {@code null}.
     * @throws GridCacheFilterFailedException If {@code err} flag is {@code true}.
     */
    @Nullable public static CacheObject failed(boolean err) throws GridCacheFilterFailedException {
        return failed(err, null);
    }

    /**
     * @param err If {@code true}, then throw {@link GridCacheFilterFailedException},
     *      otherwise return {@code val} passed in.
     * @param val Value for which evaluation happened.
     * @return Always return {@code val} passed in or throw exception.
     * @throws GridCacheFilterFailedException If {@code err} flag is {@code true}.
     */
    @Nullable public static CacheObject failed(boolean err, CacheObject val) throws GridCacheFilterFailedException {
        if (err)
            throw new GridCacheFilterFailedException(val);

        return null;
    }

    /**
     * Entry predicate factory mostly used for deserialization.
     *
     * @param <K> Key type.
     * @param <V> Value type.
     * @return Factory instance.
     */
    public static <K, V> IgniteClosure<Integer, IgnitePredicate<Cache.Entry<K, V>>[]> factory() {
        return new IgniteClosure<Integer, IgnitePredicate<Cache.Entry<K, V>>[]>() {
            @SuppressWarnings({"unchecked"})
            @Override public IgnitePredicate<Cache.Entry<K, V>>[] apply(Integer len) {
                return (IgnitePredicate<Cache.Entry<K, V>>[])(len == 0 ? EMPTY : new IgnitePredicate[len]);
            }
        };
    }

    /**
     * Checks that cache store is present.
     *
     * @param ctx Registry.
     * @throws IgniteCheckedException If cache store is not present.
     */
    public static void checkStore(GridCacheContext<?, ?> ctx) throws IgniteCheckedException {
        if (!ctx.store().configured())
            throw new IgniteCheckedException("Failed to find cache store for method 'reload(..)' " +
                "(is GridCacheStore configured?)");
    }

    /**
     * @param ctx Cache registry.
     * @return Space name.
     */
    public static String swapSpaceName(GridCacheContext<?, ?> ctx) {
        String name = ctx.namex();

        name = name == null ? "gg-swap-cache-dflt" : "gg-swap-cache-" + name;

        return name;
    }

    /**
     * @param swapSpaceName Swap space name.
     * @return Cache name.
     */
    public static String cacheNameForSwapSpaceName(String swapSpaceName) {
        assert swapSpaceName != null;

        return "gg-swap-cache-dflt".equals(swapSpaceName) ? null : swapSpaceName.substring("gg-swap-cache-".length());
    }

    /**
     * Gets closure which returns {@code Entry} given cache key.
     * If current cache is DHT and key doesn't belong to current partition,
     * {@code null} is returned.
     *
     * @param ctx Cache context.
     * @param <K> Cache key type.
     * @param <V> Cache value type.
     * @return Closure which returns {@code Entry} given cache key or {@code null} if partition is invalid.
     */
    public static <K, V> IgniteClosure<K, Cache.Entry<K, V>> cacheKey2Entry(
        final GridCacheContext<K, V> ctx) {
        return new IgniteClosure<K, Cache.Entry<K, V>>() {
            @Nullable @Override public Cache.Entry<K, V> apply(K k) {
                try {
                    return ctx.cache().entry(k);
                }
                catch (GridDhtInvalidPartitionException ignored) {
                    return null;
                }
            }

            @Override public String toString() {
                return "Key-to-entry transformer.";
            }
        };
    }

    /**
     * @return Partition to state transformer.
     */
    @SuppressWarnings({"unchecked"})
    public static <K, V> IgniteClosure<GridDhtLocalPartition, GridDhtPartitionState> part2state() {
        return PART2STATE;
    }

    /**
     * @return Not evicted partitions.
     */
    @SuppressWarnings( {"unchecked"})
    public static <K, V> IgnitePredicate<GridDhtLocalPartition> notEvicted() {
        return PART_NOT_EVICTED;
    }

    /**
     * Gets all nodes on which cache with the same name is started.
     *
     * @param ctx Cache context.
     * @return All nodes on which cache with the same name is started (including nodes
     *      that may have already left).
     */
    public static Collection<ClusterNode> allNodes(GridCacheContext ctx) {
        return allNodes(ctx, -1);
    }

    /**
     * Gets all nodes on which cache with the same name is started.
     *
     * @param ctx Cache context.
     * @param topOrder Maximum allowed node order.
     * @return All nodes on which cache with the same name is started (including nodes
     *      that may have already left).
     */
    public static Collection<ClusterNode> allNodes(GridCacheContext ctx, long topOrder) {
        return ctx.discovery().cacheNodes(ctx.namex(), topOrder);
    }

    /**
     * Gets all nodes with at least one cache configured.
     *
     * @param ctx Shared cache context.
     * @param topOrder Maximum allowed node order.
     * @return All nodes on which cache with the same name is started (including nodes
     *      that may have already left).
     */
    public static Collection<ClusterNode> allNodes(GridCacheSharedContext ctx, long topOrder) {
        return ctx.discovery().cacheNodes(topOrder);
    }

    /**
     * Gets alive nodes.
     *
     * @param ctx Cache context.
     * @param topOrder Maximum allowed node order.
     * @return Affinity nodes.
     */
    public static Collection<ClusterNode> aliveNodes(final GridCacheContext ctx, long topOrder) {
        return ctx.discovery().aliveCacheNodes(ctx.namex(), topOrder);
    }

    /**
     * Gets remote nodes on which cache with the same name is started.
     *
     * @param ctx Cache context.
     * @return Remote nodes on which cache with the same name is started.
     */
    public static Collection<ClusterNode> remoteNodes(final GridCacheContext ctx) {
        return remoteNodes(ctx, -1);
    }

    /**
     * Gets remote node with at least one cache configured.
     *
     * @param ctx Shared cache context.
     * @return Collection of nodes with at least one cache configured.
     */
    public static Collection<ClusterNode> remoteNodes(GridCacheSharedContext ctx) {
        return remoteNodes(ctx, -1);
    }

    /**
     * Gets remote nodes on which cache with the same name is started.
     *
     * @param ctx Cache context.
     * @param topOrder Maximum allowed node order.
     * @return Remote nodes on which cache with the same name is started.
     */
    public static Collection<ClusterNode> remoteNodes(final GridCacheContext ctx, long topOrder) {
        return ctx.discovery().remoteCacheNodes(ctx.namex(), topOrder);
    }

    /**
     * Gets alive nodes.
     *
     * @param ctx Cache context.
     * @param topOrder Maximum allowed node order.
     * @return Affinity nodes.
     */
    public static Collection<ClusterNode> aliveRemoteNodes(final GridCacheContext ctx, long topOrder) {
        return ctx.discovery().aliveRemoteCacheNodes(ctx.namex(), topOrder);
    }

    /**
     * Gets remote nodes with at least one cache configured.
     *
     * @param ctx Cache shared context.
     * @param topVer Topology version.
     * @return Collection of remote nodes with at least one cache configured.
     */
    public static Collection<ClusterNode> remoteNodes(final GridCacheSharedContext ctx, long topVer) {
        return ctx.discovery().remoteCacheNodes(topVer);
    }

    /**
     * Gets alive nodes with at least one cache configured.
     *
     * @param ctx Cache context.
     * @param topOrder Maximum allowed node order.
     * @return Affinity nodes.
     */
    public static Collection<ClusterNode> aliveCacheNodes(final GridCacheSharedContext ctx, long topOrder) {
        return ctx.discovery().aliveNodesWithCaches(topOrder);
    }

    /**
     * Gets alive remote nodes with at least one cache configured.
     *
     * @param ctx Cache context.
     * @param topOrder Maximum allowed node order.
     * @return Affinity nodes.
     */
    public static Collection<ClusterNode> aliveRemoteCacheNodes(final GridCacheSharedContext ctx, long topOrder) {
        return ctx.discovery().aliveRemoteNodesWithCaches(topOrder);
    }

    /**
     * Gets all nodes on which cache with the same name is started and the local DHT storage is enabled.
     *
     * @param ctx Cache context.
     * @return All nodes on which cache with the same name is started.
     */
    public static Collection<ClusterNode> affinityNodes(final GridCacheContext ctx) {
        return ctx.discovery().cacheAffinityNodes(ctx.namex(), -1);
    }

    /**
     * Checks if node is affinity node for given cache configuration.
     *
     * @param cfg Configuration to check.
     * @return {@code True} if local node is affinity node (i.e. will store partitions).
     */
    public static boolean isAffinityNode(CacheConfiguration cfg) {
        if (cfg.getCacheMode() == LOCAL)
            return true;

        CacheDistributionMode partTax = cfg.getDistributionMode();

        if (partTax == null)
            partTax = distributionMode(cfg);

        return partTax == CacheDistributionMode.PARTITIONED_ONLY ||
            partTax == CacheDistributionMode.NEAR_PARTITIONED;
    }

    /**
     * Gets DHT affinity nodes.
     *
     * @param ctx Cache context.
     * @param topOrder Maximum allowed node order.
     * @return Affinity nodes.
     */
    public static Collection<ClusterNode> affinityNodes(GridCacheContext ctx, long topOrder) {
        return ctx.discovery().cacheAffinityNodes(ctx.namex(), topOrder);
    }

    /**
     * Checks if given node has specified cache started and the local DHT storage is enabled.
     *
     * @param ctx Cache context.
     * @param s Node shadow to check.
     * @return {@code True} if given node has specified cache started.
     */
    public static boolean affinityNode(GridCacheContext ctx, ClusterNode s) {
        assert ctx != null;
        assert s != null;

        GridCacheAttributes[] caches = s.attribute(ATTR_CACHE);

        if (caches != null)
            for (GridCacheAttributes attrs : caches)
                if (F.eq(ctx.namex(), attrs.cacheName()))
                    return attrs.isAffinityNode();

        return false;
    }

    /**
     * Checks if given node contains configured cache with the name
     * as described by given cache context.
     *
     * @param ctx Cache context.
     * @param node Node to check.
     * @return {@code true} if node contains required cache.
     */
    public static boolean cacheNode(GridCacheContext ctx, ClusterNode node) {
        assert ctx != null;
        assert node != null;

        return U.hasCache(node, ctx.namex());
    }

    /**
     * Checks if near cache is enabled for cache context.
     *
     * @param ctx Cache context to check.
     * @return {@code True} if near cache is enabled, {@code false} otherwise.
     */
    public static boolean isNearEnabled(GridCacheContext ctx) {
        return isNearEnabled(ctx.config());
    }

    /**
     * Checks if near cache is enabled for cache configuration.
     *
     * @param cfg Cache configuration to check.
     * @return {@code True} if near cache is enabled, {@code false} otherwise.
     */
    @SuppressWarnings("SimplifiableIfStatement")
    public static boolean isNearEnabled(CacheConfiguration cfg) {
        if (cfg.getCacheMode() == LOCAL)
            return false;

        return cfg.getDistributionMode() == NEAR_PARTITIONED ||
            cfg.getDistributionMode() == CacheDistributionMode.NEAR_ONLY;
    }

    /**
     * Gets default partitioned cache mode.
     *
     * @param cfg Configuration.
     * @return Partitioned cache mode.
     */
    public static CacheDistributionMode distributionMode(CacheConfiguration cfg) {
        return cfg.getDistributionMode() != null ?
            cfg.getDistributionMode() : CacheDistributionMode.PARTITIONED_ONLY;
    }

    /**
     * Checks if given node has specified cache started.
     *
     * @param cacheName Cache name.
     * @param node Node to check.
     * @return {@code True} if given node has specified cache started.
     */
    public static boolean cacheNode(String cacheName, ClusterNode node) {
        return cacheNode(cacheName, (GridCacheAttributes[])node.attribute(ATTR_CACHE));
    }

    /**
     * Checks if given attributes relate the the node which has (or had) specified cache started.
     *
     * @param cacheName Cache name.
     * @param caches Node cache attributes.
     * @return {@code True} if given node has specified cache started.
     */
    public static boolean cacheNode(String cacheName, GridCacheAttributes[] caches) {
        if (caches != null)
            for (GridCacheAttributes attrs : caches)
                if (F.eq(cacheName, attrs.cacheName()))
                    return true;

        return false;
    }

    /**
     * Gets oldest alive node for specified topology version.
     *
     * @param cctx Cache context.
     * @return Oldest node for the current topology version.
     */
    public static ClusterNode oldest(GridCacheContext cctx) {
        return oldest(cctx, -1);
    }

    /**
     * Gets oldest alive node across nodes with at least one cache configured.
     *
     * @param ctx Cache context.
     * @return Oldest node.
     */
    public static ClusterNode oldest(GridCacheSharedContext ctx) {
        return oldest(ctx, -1);
    }

    /**
     * Gets oldest alive node for specified topology version.
     *
     * @param cctx Cache context.
     * @param topOrder Maximum allowed node order.
     * @return Oldest node for the given topology version.
     */
    public static ClusterNode oldest(GridCacheContext cctx, long topOrder) {
        ClusterNode oldest = null;

        for (ClusterNode n : aliveNodes(cctx, topOrder))
            if (oldest == null || n.order() < oldest.order())
                oldest = n;

        assert oldest != null;
        assert oldest.order() <= topOrder || topOrder < 0;

        return oldest;
    }

    /**
     * Gets oldest alive node with at least one cache configured for specified topology version.
     *
     * @param cctx Shared cache context.
     * @param topOrder Maximum allowed node order.
     * @return Oldest node for the given topology version.
     */
    public static ClusterNode oldest(GridCacheSharedContext cctx, long topOrder) {
        ClusterNode oldest = null;

        for (ClusterNode n : aliveCacheNodes(cctx, topOrder))
            if (oldest == null || n.order() < oldest.order())
                oldest = n;

        assert oldest != null;
        assert oldest.order() <= topOrder || topOrder < 0;

        return oldest;
    }

    /**
     * @return Empty filter.
     */
    @SuppressWarnings({"unchecked"})
    public static <K, V> IgnitePredicate<Cache.Entry<K, V>>[] empty() {
        return (IgnitePredicate<Cache.Entry<K, V>>[])EMPTY_FILTER;
    }

    /**
     * @return Empty filter.
     */
    @SuppressWarnings({"unchecked"})
    public static CacheEntryPredicate[] empty0() {
        return EMPTY_FILTER0;
    }

    /**
     * @return Always false filter.
     */
    public static CacheEntryPredicate alwaysFalse0() {
        return ALWAYS_FALSE0;
    }

    /**
     * @return Always false filter.
     */
    public static CacheEntryPredicate alwaysTrue0() {
        return ALWAYS_TRUE0;
    }

    /**
     * @return Always false filter.
     */
    public static CacheEntryPredicate[] alwaysFalse0Arr() {
        return ALWAYS_FALSE0_ARR;
    }

    /**
     * @param p Predicate.
     * @return {@code True} if always false filter.
     */
    public static boolean isAlwaysFalse0(@Nullable CacheEntryPredicate[] p) {
        return p != null && p.length == 1 && p[0]  == ALWAYS_FALSE0;
    }

    /**
     * @param p Predicate.
     * @return {@code True} if always false filter.
     */
    public static boolean isAlwaysTrue0(@Nullable CacheEntryPredicate[] p) {
        return p != null && p.length == 1 && p[0]  == ALWAYS_TRUE0;
    }

    /**
     * @return Closure that converts tx entry to key.
     */
    @SuppressWarnings({"unchecked"})
    public static <K, V> IgniteClosure<IgniteTxEntry, K> tx2key() {
        return (IgniteClosure<IgniteTxEntry, K>)tx2key;
    }

    /**
     * @return Closure that converts tx entry collection to key collection.
     */
    @SuppressWarnings({"unchecked"})
    public static <K, V> IgniteClosure<Collection<IgniteTxEntry>, Collection<K>> txCol2Key() {
        return (IgniteClosure<Collection<IgniteTxEntry>, Collection<K>>)txCol2key;
    }

    /**
     * @return Converts transaction entry to cache entry.
     */
    @SuppressWarnings( {"unchecked"})
    public static <K, V> IgniteClosure<IgniteTxEntry, GridCacheEntryEx> tx2entry() {
        return (IgniteClosure<IgniteTxEntry, GridCacheEntryEx>)tx2entry;
    }

    /**
     * @return Closure which converts transaction entry xid to XID version.
     */
    @SuppressWarnings( {"unchecked"})
    public static <K, V> IgniteClosure<IgniteInternalTx, GridCacheVersion> tx2xidVersion() {
        return (IgniteClosure<IgniteInternalTx, GridCacheVersion>)tx2xidVer;
    }

    /**
     * @return Closure that converts entry to key.
     */
    @SuppressWarnings({"unchecked"})
    public static IgniteClosure<GridCacheEntryEx, KeyCacheObject> entry2Key() {
        return entry2key;
    }

    /**
     * @return Closure that converts entry info to key.
     */
    @SuppressWarnings({"unchecked"})
    public static <K, V> IgniteClosure<GridCacheEntryInfo, K> info2Key() {
        return (IgniteClosure<GridCacheEntryInfo, K>)info2key;
    }

    /**
     * @return Filter for transaction reads.
     */
    @SuppressWarnings({"unchecked"})
    public static <K, V> IgnitePredicate<IgniteTxEntry> reads() {
        return READ_FILTER;
    }

    /**
     * @return Filter for transaction writes.
     */
    @SuppressWarnings({"unchecked"})
    public static <K, V> IgnitePredicate<IgniteTxEntry> writes() {
        return WRITE_FILTER;
    }

    /**
     * Gets type filter for projections.
     *
     * @param keyType Key type.
     * @param valType Value type.
     * @param <K> Key type.
     * @param <V> Value type.
     * @return Type filter.
     */
    public static <K, V> IgniteBiPredicate<K, V> typeFilter(final Class<?> keyType, final Class<?> valType) {
        return new P2<K, V>() {
            @Override public boolean apply(K k, V v) {
                return keyType.isAssignableFrom(k.getClass()) && valType.isAssignableFrom(v.getClass());
            }

            @Override public String toString() {
                return "Type filter [keyType=" + keyType + ", valType=" + valType + ']';
            }
        };
    }

    /**
     * @param keyType Key type.
     * @param valType Value type.
     * @return Type filter.
     */
    public static CacheEntryPredicate typeFilter0(final Class<?> keyType, final Class<?> valType) {
        return new CacheEntrySerializablePredicate(new CacheEntryPredicateAdapter() {
            @Override public boolean apply(GridCacheEntryEx e) {
                Object val = CU.value(peekVisibleValue(e), e.context(), false);

                return val == null ||
                    valType.isAssignableFrom(val.getClass()) &&
                    keyType.isAssignableFrom(e.key().value(e.context().cacheObjectContext(), false).getClass());
            }
        });
    }

    /**
     * @return Boolean reducer.
     */
    public static IgniteReducer<Boolean, Boolean> boolReducer() {
        return new IgniteReducer<Boolean, Boolean>() {
            private final AtomicBoolean bool = new AtomicBoolean(true);

            @Override public boolean collect(Boolean b) {
                bool.compareAndSet(true, b);

                // Stop collecting on first failure.
                return bool.get();
            }

            @Override public Boolean reduce() {
                return bool.get();
            }

            @Override public String toString() {
                return "Bool reducer: " + bool;
            }
        };
    }

    /**
     * Gets reducer that aggregates maps into one.
     *
     * @param size Predicted size of the resulting map to avoid resizings.
     * @param <K> Key type.
     * @param <V> Value type.
     * @return Reducer.
     */
    public static <K, V> IgniteReducer<Map<K, V>, Map<K, V>> mapsReducer(final int size) {
        return new IgniteReducer<Map<K, V>, Map<K, V>>() {
            private final Map<K, V> ret = new ConcurrentHashMap8<>(size);

            @Override public boolean collect(Map<K, V> map) {
                if (map != null)
                    ret.putAll(map);

                return true;
            }

            @Override public Map<K, V> reduce() {
                return ret;
            }

            /** {@inheritDoc} */
            @Override public String toString() {
                return "Map reducer: " + ret;
            }
        };
    }

    /**
     * Gets reducer that aggregates collections.
     *
     * @param <T> Collection element type.
     * @return Reducer.
     */
    public static <T> IgniteReducer<Collection<T>, Collection<T>> collectionsReducer() {
        return new IgniteReducer<Collection<T>, Collection<T>>() {
            private final Collection<T> ret = new ConcurrentLinkedQueue<>();

            @Override public boolean collect(Collection<T> c) {
                if (c != null)
                    ret.addAll(c);

                return true;
            }

            @Override public Collection<T> reduce() {
                return ret;
            }

            /** {@inheritDoc} */
            @Override public String toString() {
                return "Collection reducer: " + ret;
            }
        };
    }

    /**
     * Gets reducer that aggregates items into collection.
     *
     * @param <T> Items type.
     * @return Reducer.
     */
    public static <T> IgniteReducer<T, Collection<T>> objectsReducer() {
        return new IgniteReducer<T, Collection<T>>() {
            private final Collection<T> ret = new ConcurrentLinkedQueue<>();

            @Override public boolean collect(T item) {
                if (item != null)
                    ret.add(item);

                return true;
            }

            @Override public Collection<T> reduce() {
                return ret;
            }
        };
    }

    /**
     *
     * @param nodes Set of nodes.
     * @return Primary node.
     */
    public static ClusterNode primary(Iterable<? extends ClusterNode> nodes) {
        ClusterNode n = F.first(nodes);

        assert n != null;

        return n;
    }

    /**
     * @param nodes Nodes.
     * @param locId Local node ID.
     * @return Local node if it is in the list of nodes, or primary node.
     */
    public static ClusterNode localOrPrimary(Iterable<ClusterNode> nodes, UUID locId) {
        assert !F.isEmpty(nodes);

        for (ClusterNode n : nodes)
            if (n.id().equals(locId))
                return n;

        return F.first(nodes);
    }

    /**
     * @param nodes Nodes.
     * @return Backup nodes.
     */
    public static Collection<ClusterNode> backups(Collection<ClusterNode> nodes) {
        if (nodes == null || nodes.size() <= 1)
            return Collections.emptyList();

        return F.view(nodes, F.notEqualTo(F.first(nodes)));
    }

    /**
     * @param mappings Mappings.
     * @param k map key.
     * @return Either current list value or newly created one.
     */
    public static <K, V> Collection<V> getOrSet(Map<K, List<V>> mappings, K k) {
        List<V> vals = mappings.get(k);

        if (vals == null)
            mappings.put(k, vals = new LinkedList<>());

        return vals;
    }

    /**
     * @param mappings Mappings.
     * @param k map key.
     * @return Either current list value or newly created one.
     */
    public static <K, V> Collection<V> getOrSet(ConcurrentMap<K, Collection<V>> mappings, K k) {
        Collection<V> vals = mappings.get(k);

        if (vals == null) {
            Collection<V> old = mappings.putIfAbsent(k, vals = new ConcurrentLinkedDeque8<>());

            if (old != null)
                vals = old;
        }

        return vals;
    }

    /**
     * @return Peek flags.
     */
    public static GridCachePeekMode[] peekFlags() {
        return PEEK_FLAGS;
    }

    /**
     * @param log Logger.
     * @param excl Excludes.
     * @return Future listener that logs errors.
     */
    public static IgniteInClosure<IgniteInternalFuture<?>> errorLogger(final IgniteLogger log,
        final Class<? extends Exception>... excl) {
        return new CI1<IgniteInternalFuture<?>>() {
            @Override public void apply(IgniteInternalFuture<?> f) {
                try {
                    f.get();
                }
                catch (IgniteCheckedException e) {
                    if (!F.isEmpty(excl))
                        for (Class cls : excl)
                            if (e.hasCause(cls))
                                return;

                    U.error(log, "Future execution resulted in error: " + f, e);
                }
            }

            @Override public String toString() {
                return "Error logger [excludes=" + Arrays.toString(excl) + ']';
            }
        };
    }

    /**
     * @param ctx Context.
     * @param keys Keys.
     * @return Mapped keys.
     */
    @SuppressWarnings( {"unchecked", "MismatchedQueryAndUpdateOfCollection"})
    public static <K> Map<ClusterNode, Collection<K>> mapKeysToNodes(GridCacheContext<K, ?> ctx,
        Collection<? extends K> keys) {
        if (keys == null || keys.isEmpty())
            return Collections.emptyMap();

        // Map all keys to local node for local caches.
        if (ctx.config().getCacheMode() == LOCAL)
            return F.asMap(ctx.localNode(), (Collection<K>)keys);

        long topVer = ctx.discovery().topologyVersion();

        if (CU.affinityNodes(ctx, topVer).isEmpty())
            return Collections.emptyMap();

        if (keys.size() == 1)
            return Collections.singletonMap(ctx.affinity().primary(F.first(keys), topVer), (Collection<K>)keys);

        Map<ClusterNode, Collection<K>> map = new GridLeanMap<>(5);

        for (K k : keys) {
            ClusterNode primary = ctx.affinity().primary(k, topVer);

            Collection<K> mapped = map.get(primary);

            if (mapped == null)
                map.put(primary, mapped = new LinkedList<>());

            mapped.add(k);
        }

        return map;
    }

    /**
     * @param t Exception to check.
     * @return {@code true} if caused by lock timeout.
     */
    public static boolean isLockTimeout(Throwable t) {
        if (t == null)
            return false;

        while (t instanceof IgniteCheckedException || t instanceof IgniteException)
            t = t.getCause();

        return t instanceof GridCacheLockTimeoutException;
    }

    /**
     * @param t Exception to check.
     * @return {@code true} if caused by lock timeout or cancellation.
     */
    public static boolean isLockTimeoutOrCancelled(Throwable t) {
        if (t == null)
            return false;

        while (t instanceof IgniteCheckedException || t instanceof IgniteException)
            t = t.getCause();

        return t instanceof GridCacheLockTimeoutException || t instanceof GridDistributedLockCancelledException;
    }

    /**
     * @param ctx Cache context.
     * @param obj Object to marshal.
     * @return Buffer that contains obtained byte array.
     * @throws IgniteCheckedException If marshalling failed.
     */
    @SuppressWarnings("unchecked")
    public static byte[] marshal(GridCacheSharedContext ctx, Object obj)
        throws IgniteCheckedException {
        assert ctx != null;

        if (ctx.gridDeploy().enabled()) {
            if (obj != null) {
                if (obj instanceof Iterable)
                    ctx.deploy().registerClasses((Iterable<?>)obj);
                else if (obj.getClass().isArray()) {
                    if (!U.isPrimitiveArray(obj))
                        ctx.deploy().registerClasses((Object[])obj);
                }
                else
                    ctx.deploy().registerClass(obj);
            }
        }

        return ctx.marshaller().marshal(obj);
    }

    /**
     * Method executes any Callable out of scope of transaction.
     * If transaction started by this thread {@code cmd} will be executed in another thread.
     *
     * @param cmd Callable.
     * @param ctx Cache context.
     * @return T Callable result.
     * @throws IgniteCheckedException If execution failed.
     */
    public static <T> T outTx(Callable<T> cmd, GridCacheContext ctx) throws IgniteCheckedException {
        if (ctx.tm().inUserTx())
            return ctx.closures().callLocalSafe(cmd, false).get();
        else {
            try {
                return cmd.call();
            }
            catch (IgniteCheckedException | IgniteException | IllegalStateException e) {
                throw e;
            }
            catch (Exception e) {
                throw new IgniteCheckedException(e);
            }
        }
    }

    /**
     * @param val Value.
     * @param skip Skip value flag.
     * @return Value.
     */
    public static Object skipValue(Object val, boolean skip) {
        if (skip)
            return val != null ? true : null;
        else
            return val;
    }

    /**
     * @param ctx Context.
     * @param prj Projection.
     * @param concurrency Concurrency.
     * @param isolation Isolation.
     * @return New transaction.
     */
    public static IgniteInternalTx txStartInternal(GridCacheContext ctx, CacheProjection prj,
        TransactionConcurrency concurrency, TransactionIsolation isolation) {
        assert ctx != null;
        assert prj != null;

        ctx.tm().resetContext();

        return prj.txStartEx(concurrency, isolation);
    }

    /**
     * @param tx Transaction.
     * @return String view of all safe-to-print transaction properties.
     */
    public static String txString(@Nullable IgniteInternalTx tx) {
        if (tx == null)
            return "null";

        return tx.getClass().getSimpleName() + "[id=" + tx.xid() + ", concurrency=" + tx.concurrency() +
            ", isolation=" + tx.isolation() + ", state=" + tx.state() + ", invalidate=" + tx.isInvalidate() +
            ", rollbackOnly=" + tx.isRollbackOnly() + ", nodeId=" + tx.nodeId() +
            ", duration=" + (U.currentTimeMillis() - tx.startTime()) + ']';
    }

    /**
     * @param ctx Cache context.
     */
    public static void unwindEvicts(GridCacheContext ctx) {
        assert ctx != null;

        ctx.evicts().unwind();

        if (ctx.isNear())
            ctx.near().dht().context().evicts().unwind();
    }

    /**
     * @param ctx Shared cache context.
     */
    public static <K, V> void unwindEvicts(GridCacheSharedContext<K, V> ctx) {
        for (GridCacheContext<K, V> cacheCtx : ctx.cacheContexts()) {
            assert ctx != null;

            cacheCtx.evicts().unwind();

            if (cacheCtx.isNear())
                cacheCtx.near().dht().context().evicts().unwind();
        }
    }

    /**
     * Gets primary node on which given key is cached.
     *
     * @param ctx Cache.
     * @param key Key to find primary node for.
     * @return Primary node for the key.
     */
    @SuppressWarnings( {"unchecked"})
    public static ClusterNode primaryNode(GridCacheContext ctx, Object key) {
        assert ctx != null;
        assert key != null;

        CacheConfiguration cfg = ctx.cache().configuration();

        if (cfg.getCacheMode() != PARTITIONED)
            return ctx.localNode();

        ClusterNode primary = ctx.affinity().primary(key, ctx.affinity().affinityTopologyVersion());

        assert primary != null;

        return primary;
    }

    /**
     * @param asc {@code True} for ascending.
     * @return Descending order comparator.
     */
    public static Comparator<ClusterNode> nodeComparator(final boolean asc) {
        return new Comparator<ClusterNode>() {
            @Override public int compare(ClusterNode n1, ClusterNode n2) {
                long o1 = n1.order();
                long o2 = n2.order();

                return asc ? o1 < o2 ? -1 : o1 == o2 ? 0 : 1 : o1 < o2 ? 1 : o1 == o2 ? 0 : -1;
            }

            @Override public String toString() {
                return "Node comparator [asc=" + asc + ']';
            }
        };
    }

    /**
     * @return Version array factory.
     */
    public static IgniteClosure<Integer, GridCacheVersion[]> versionArrayFactory() {
        return VER_ARR_FACTORY;
    }

    /**
     * Converts cache version to byte array.
     *
     * @param ver Version.
     * @return Byte array.
     */
    public static byte[] versionToBytes(GridCacheVersion ver) {
        assert ver != null;

        byte[] bytes = new byte[28];

        U.intToBytes(ver.topologyVersion(), bytes, 0);
        U.longToBytes(ver.globalTime(), bytes, 4);
        U.longToBytes(ver.order(), bytes, 12);
        U.intToBytes(ver.nodeOrderAndDrIdRaw(), bytes, 20);

        return bytes;
    }

    /**
     * Mask cache name in case it is null.
     *
     * @param cacheName Cache name.
     * @return The same cache name or {@code <default>} in case the name is {@code null}.
     */
    public static String mask(String cacheName) {
        return cacheName != null ? cacheName : DEFAULT_MASK_NAME;
    }

    /**
     * Unmask cache name.
     *
     * @param cacheName Cache name.
     * @return Unmasked cache name, i.e. in case provided parameter was {@code <default>} then {@code null}
     *     will be returned.
     */
    @Nullable public static String unmask(String cacheName) {
        return DEFAULT_MASK_NAME.equals(cacheName) ? null : cacheName;
    }

    /**
     * Get topic to which replication requests are sent.
     *
     * @return Topic to which replication requests are sent.
     */
    public static String replicationTopicSend() {
        return TOPIC_REPLICATION.toString();
    }

    /**
     * Get topic to which replication responses are sent.
     *
     * @param cacheName Cache name.
     * @return Topic to which replication responses are sent.
     */
    public static String replicationTopicReceive(String cacheName) {
        return TOPIC_REPLICATION + "-" + mask(cacheName);
    }

    /**
     * Checks that local and remove configurations have the same value of given attribute.
     *
     * @param log Logger used to log warning message (used only if fail flag is not set).
     * @param locCfg Local configuration.
     * @param rmtCfg Remote configuration.
     * @param rmt Remote node.
     * @param attr Attribute name.
     * @param fail If true throws IgniteCheckedException in case of attribute values mismatch, otherwise logs warning.
     * @throws IgniteCheckedException If attribute values are different and fail flag is true.
     */
    public static void checkAttributeMismatch(IgniteLogger log, CacheConfiguration locCfg,
        CacheConfiguration rmtCfg, ClusterNode rmt, T2<String, String> attr, boolean fail) throws IgniteCheckedException {
        assert rmt != null;
        assert attr != null;
        assert attr.get1() != null;
        assert attr.get2() != null;

        Object locVal = U.property(locCfg, attr.get1());

        Object rmtVal = U.property(rmtCfg, attr.get1());

        checkAttributeMismatch(log, rmtCfg.getName(), rmt, attr.get1(), attr.get2(), locVal, rmtVal, fail);
    }

    /**
     * Checks that cache configuration attribute has the same value in local and remote cache configurations.
     *
     * @param log Logger used to log warning message (used only if fail flag is not set).
     * @param cfgName Remote cache name.
     * @param rmt Remote node.
     * @param attrName Short attribute name for error message.
     * @param attrMsg Full attribute name for error message.
     * @param locVal Local value.
     * @param rmtVal Remote value.
     * @param fail If true throws IgniteCheckedException in case of attribute values mismatch, otherwise logs warning.
     * @throws IgniteCheckedException If attribute values are different and fail flag is true.
     */
    public static void checkAttributeMismatch(IgniteLogger log, String cfgName, ClusterNode rmt, String attrName,
        String attrMsg, @Nullable Object locVal, @Nullable Object rmtVal, boolean fail) throws IgniteCheckedException {
        assert rmt != null;
        assert attrName != null;
        assert attrMsg != null;

        if (!F.eq(locVal, rmtVal)) {
            if (fail) {
                throw new IgniteCheckedException(attrMsg + " mismatch (fix " + attrMsg.toLowerCase() + " in cache " +
                    "configuration or set -D" + IGNITE_SKIP_CONFIGURATION_CONSISTENCY_CHECK + "=true " +
                    "system property) [cacheName=" + cfgName +
                    ", local" + capitalize(attrName) + "=" + locVal +
                    ", remote" + capitalize(attrName) + "=" + rmtVal +
                    ", rmtNodeId=" + rmt.id() + ']');
            }
            else {
                assert log != null;

                U.warn(log, attrMsg + " mismatch (fix " + attrMsg.toLowerCase() + " in cache " +
                    "configuration) [cacheName=" + cfgName +
                    ", local" + capitalize(attrName) + "=" + locVal +
                    ", remote" + capitalize(attrName) + "=" + rmtVal +
                    ", rmtNodeId=" + rmt.id() + ']');
            }
        }
    }

    /**
     * @param str String.
     * @return String with first symbol in upper case.
     */
    private static String capitalize(String str) {
        return Character.toUpperCase(str.charAt(0)) + str.substring(1);
    }

    /**
     * Validates that cache value object implements {@link Externalizable}.
     *
     * @param log Logger used to log warning message.
     * @param val Value.
     */
    public static void validateCacheValue(IgniteLogger log, @Nullable Object val) {
        if (val == null)
            return;

        validateExternalizable(log, val);
    }

    /**
     * Validates that cache key object has overridden equals and hashCode methods and
     * implements {@link Externalizable}.
     *
     * @param log Logger used to log warning message.
     * @param key Key.
     * @throws IllegalArgumentException If equals or hashCode is not implemented.
     */
    public static void validateCacheKey(IgniteLogger log, @Nullable Object key) {
        if (key == null)
            return;

        validateExternalizable(log, key);

        if (!U.overridesEqualsAndHashCode(key))
            throw new IllegalArgumentException("Cache key must override hashCode() and equals() methods: " +
                key.getClass().getName());
    }

    /**
     * @param cacheName Cache name.
     * @return {@code True} if this is Hadoop system cache.
     */
    public static boolean isHadoopSystemCache(String cacheName) {
        return F.eq(cacheName, SYS_CACHE_HADOOP_MR);
    }

    /**
     * Create system cache used by Hadoop component.
     *
     * @return Hadoop cache configuration.
     */
    public static CacheConfiguration hadoopSystemCache() {
        CacheConfiguration cache = new CacheConfiguration();

        cache.setName(CU.SYS_CACHE_HADOOP_MR);
        cache.setCacheMode(REPLICATED);
        cache.setAtomicityMode(TRANSACTIONAL);
        cache.setWriteSynchronizationMode(FULL_SYNC);

        cache.setEvictionPolicy(null);
        cache.setSwapEnabled(false);
        cache.setQueryIndexEnabled(false);
        cache.setCacheStoreFactory(null);
        cache.setEagerTtl(true);
        cache.setPreloadMode(SYNC);

        return cache;
    }

    /**
     * @param cacheName Cache name.
     * @return {@code True} if this is marshaller system cache.
     */
    public static boolean isMarshallerCache(String cacheName) {
        return MARSH_CACHE_NAME.equals(cacheName);
    }

    /**
     * @param cacheName Cache name.
     * @return {@code True} if this is utility system cache.
     */
    public static boolean isUtilityCache(String cacheName) {
        return UTILITY_CACHE_NAME.equals(cacheName);
    }

    /**
     * @param cacheName Cache name.
     * @return {@code True} if this is atomics system cache.
     */
    public static boolean isAtomicsCache(String cacheName) {
        return ATOMICS_CACHE_NAME.equals(cacheName);
    }

    /**
     * @param cacheName Cache name.
     * @return {@code True} if system cache.
     */
    public static boolean isSystemCache(String cacheName) {
        return isMarshallerCache(cacheName) || isUtilityCache(cacheName) || isHadoopSystemCache(cacheName) ||
            isAtomicsCache(cacheName);
    }

    /**
     * @return Cache ID for utility cache.
     */
    public static int utilityCacheId() {
        int hc = UTILITY_CACHE_NAME.hashCode();

        return hc == 0 ? 1 : hc;
    }

    /**
     * Validates that cache key or cache value implements {@link Externalizable}
     *
     * @param log Logger used to log warning message.
     * @param obj Cache key or cache value.
     */
    private static void validateExternalizable(IgniteLogger log, Object obj) {
        Class<?> cls = obj.getClass();

        if (!cls.isArray() && !U.isJdk(cls) && !(obj instanceof Externalizable) && !(obj instanceof GridCacheInternal))
            LT.warn(log, null, "For best performance you should implement " +
                "java.io.Externalizable for all cache keys and values: " + cls.getName());
    }

//    /**
//     * @param cfg Grid configuration.
//     * @param cacheName Cache name.
//     * @return {@code True} in this is Mongo data or meta cache.
//     */
//    public static boolean isMongoCache(GridConfiguration cfg, @Nullable String cacheName) {
//        GridMongoConfiguration mongoCfg = cfg.getMongoConfiguration();
//
//        if (mongoCfg != null) {
//            if (F.eq(cacheName, mongoCfg.getDefaultDataCacheName()) || F.eq(cacheName, mongoCfg.getMetaCacheName()))
//                return true;
//
//            // Mongo config probably has not been validated yet => possible NPE, so we check for null.
//            if (mongoCfg.getDataCacheNames() != null) {
//                for (String mongoCacheName : mongoCfg.getDataCacheNames().values()) {
//                    if (F.eq(cacheName, mongoCacheName))
//                        return true;
//                }
//            }
//        }
//
//        return false;
//    }

    /**
     * @param cfg Grid configuration.
     * @param cacheName Cache name.
     * @return {@code True} in this is IGFS data or meta cache.
     */
    public static boolean isIgfsCache(IgniteConfiguration cfg, @Nullable String cacheName) {
        FileSystemConfiguration[] igfsCfgs = cfg.getFileSystemConfiguration();

        if (igfsCfgs != null) {
            for (FileSystemConfiguration igfsCfg : igfsCfgs) {
                // IGFS config probably has not been validated yet => possible NPE, so we check for null.
                if (igfsCfg != null &&
                    (F.eq(cacheName, igfsCfg.getDataCacheName()) || F.eq(cacheName, igfsCfg.getMetaCacheName())))
                    return true;
            }
        }

        return false;
    }

    /**
     * Convert TTL to expire time.
     *
     * @param ttl TTL.
     * @return Expire time.
     */
    public static long toExpireTime(long ttl) {
        assert ttl != CU.TTL_ZERO && ttl != CU.TTL_NOT_CHANGED && ttl >= 0 : "Invalid TTL: " + ttl;

        long expireTime = ttl == CU.TTL_ETERNAL ? CU.EXPIRE_TIME_ETERNAL : U.currentTimeMillis() + ttl;

        // Account for overflow.
        if (expireTime < 0)
            expireTime = CU.EXPIRE_TIME_ETERNAL;

        return expireTime;
    }

    /**
     * Execute closure inside cache transaction.
     *
     * @param cache Cache.
     * @param concurrency Concurrency.
     * @param isolation Isolation.
     * @param clo Closure.
     * @throws IgniteCheckedException If failed.
     */
    public static <K, V> void inTx(CacheProjection<K, V> cache, TransactionConcurrency concurrency,
        TransactionIsolation isolation, IgniteInClosureX<CacheProjection<K ,V>> clo) throws IgniteCheckedException {

        try (IgniteInternalTx tx = cache.txStartEx(concurrency, isolation);) {
            clo.applyx(cache);

            tx.commit();
        }
    }

    /**
     * Execute closure inside cache transaction.
     *
     * @param cache Cache.
     * @param concurrency Concurrency.
     * @param isolation Isolation.
     * @param clo Closure.
     * @throws IgniteCheckedException If failed.
     */
    public static <K, V> void inTx(Ignite ignite, IgniteCache<K, V> cache, TransactionConcurrency concurrency,
        TransactionIsolation isolation, IgniteInClosureX<IgniteCache<K ,V>> clo) throws IgniteCheckedException {

        try (Transaction tx = ignite.transactions().txStart(concurrency, isolation)) {
            clo.applyx(cache);

            tx.commit();
        }
    }

    /**
     * Gets subject ID by transaction.
     *
     * @param tx Transaction.
     * @return Subject ID.
     */
    public static <K, V> UUID subjectId(IgniteInternalTx tx, GridCacheSharedContext<K, V> ctx) {
        if (tx == null)
            return ctx.localNodeId();

        UUID subjId = tx.subjectId();

        return subjId != null ? subjId : tx.originatingNodeId();
    }

    /**
     * Invalidate entry in cache.
     *
     * @param cache Cache.
     * @param key Key.
     * @return {@code True} if entry was invalidated.
     */
    public static <K, V> boolean invalidate(CacheProjection<K, V> cache, K key) {
        return cache.clearLocally(key);
    }

    /**
     * @param duration Duration.
     * @return TTL.
     */
    public static long toTtl(Duration duration) {
        if (duration == null)
            return TTL_NOT_CHANGED;

        if (duration.getDurationAmount() == 0) {
            if (duration.isEternal())
                return TTL_ETERNAL;

            assert duration.isZero();

            return TTL_ZERO;
        }

        assert duration.getTimeUnit() != null : duration;

        return duration.getTimeUnit().toMillis(duration.getDurationAmount());
    }

    /**
     * Get TTL for load operation.
     *
     * @param plc Expiry policy.
     * @return TTL for load operation or {@link #TTL_ZERO} in case of immediate expiration.
     */
    public static long ttlForLoad(ExpiryPolicy plc) {
        if (plc != null) {
            long ttl = toTtl(plc.getExpiryForCreation());

            if (ttl == TTL_NOT_CHANGED)
                ttl = TTL_ETERNAL;

            return ttl;
        }
        else
            return TTL_ETERNAL;
    }

    /**
     * @return Expire time denoting a point in the past.
     */
    public static long expireTimeInPast() {
        return U.currentTimeMillis() - 1L;
    }

    /**
     * Reads array from input stream.
     *
     * @param in Input stream.
     * @return Deserialized array.
     * @throws IOException If failed.
     * @throws ClassNotFoundException If class not found.
     */
    @SuppressWarnings("unchecked")
    @Nullable public static <K, V> CacheEntryPredicate[] readEntryFilterArray(ObjectInput in)
        throws IOException, ClassNotFoundException {
        int len = in.readInt();

        CacheEntryPredicate[] arr = null;

        if (len > 0) {
            arr = new CacheEntryPredicate[len];

            for (int i = 0; i < len; i++)
                arr[i] = (CacheEntryPredicate)in.readObject();
        }

        return arr;
    }

    /**
     * @param aff Affinity.
     * @param n Node.
     * @return Predicate that evaulates to {@code true} if entry is primary for node.
     */
    public static CacheEntryPredicate cachePrimary(
        final CacheAffinity aff,
        final ClusterNode n
    ) {
        return new CacheEntryPredicateAdapter() {
            @Override public boolean apply(GridCacheEntryEx e) {
                return aff.isPrimary(n, e.key().value(e.context().cacheObjectContext(), false));
            }
        };
    }

    /**
     * @param aff Affinity.
     * @param n Node.
     * @return Predicate that evaulates to {@code true} if entry is primary for node.
     */
    public static <K, V> IgnitePredicate<Cache.Entry<K, V>> cachePrimary0(
        final CacheAffinity<K> aff,
        final ClusterNode n
    ) {
        return new IgnitePredicate<Cache.Entry<K, V>>() {
            @Override public boolean apply(Cache.Entry<K, V> e) {
                return aff.isPrimary(n, e.getKey());
            }
        };
    }

    /**
     * @param e Ignite checked exception.
     * @return CacheException runtime exception, never null.
     */
    @NotNull public static CacheException convertToCacheException(IgniteCheckedException e) {
        if (e.hasCause(CacheWriterException.class))
            return new CacheWriterException(U.convertExceptionNoWrap(e));

        if (e instanceof CachePartialUpdateCheckedException)
            return new CachePartialUpdateException((CachePartialUpdateCheckedException)e);
        else if (e instanceof CacheAtomicUpdateTimeoutCheckedException)
            return new CacheAtomicUpdateTimeoutException(e.getMessage(), e);

        if (e.getCause() instanceof CacheException)
            return (CacheException)e.getCause();

        C1<IgniteCheckedException, IgniteException> converter = U.getExceptionConverter(e.getClass());

        return converter != null ? new CacheException(converter.apply(e)) : new CacheException(e);
    }

    /**
     * @param cacheObj Cache object.
     * @param ctx Cache context.
     * @param cpy Copy flag.
     * @return Cache object value.
     */
    @Nullable public static <T> T value(@Nullable CacheObject cacheObj, GridCacheContext ctx, boolean cpy) {
        return cacheObj != null ? cacheObj.<T>value(ctx.cacheObjectContext(), cpy) : null;
    }
}<|MERGE_RESOLUTION|>--- conflicted
+++ resolved
@@ -310,17 +310,10 @@
      * @param meta Meta name.
      * @return Filter for entries with meta.
      */
-<<<<<<< HEAD
-    public static IgnitePredicate<KeyCacheObject> keyHasMeta(final GridCacheContext ctx, final String meta) {
+    public static IgnitePredicate<KeyCacheObject> keyHasMeta(final GridCacheContext ctx, final UUID meta) {
         return new P1<KeyCacheObject>() {
             @Override public boolean apply(KeyCacheObject k) {
                 GridCacheEntryEx e = ctx.cache().peekEx(k);
-=======
-    public static <K, V> IgnitePredicate<K> keyHasMeta(final GridCacheContext<K, V> ctx, final UUID meta) {
-        return new P1<K>() {
-            @Override public boolean apply(K k) {
-                GridCacheEntryEx<K, V> e = ctx.cache().peekEx(k);
->>>>>>> 697d1999
 
                 return e != null && e.hasMeta(meta);
             }
