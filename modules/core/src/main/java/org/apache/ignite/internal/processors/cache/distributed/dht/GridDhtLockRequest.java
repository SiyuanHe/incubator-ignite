--- conflicted
+++ resolved
@@ -325,13 +325,8 @@
 
                 writer.incrementState();
 
-<<<<<<< HEAD
-            case 21:
-                if (!writer.writeCollection("nearKeyBytes", nearKeyBytes, Type.BYTE_ARR))
-=======
             case 25:
                 if (!writer.writeCollection("nearKeyBytes", nearKeyBytes, MessageCollectionItemType.BYTE_ARR))
->>>>>>> 7bbfeb17
                     return false;
 
                 writer.incrementState();
@@ -372,16 +367,11 @@
         if (!reader.beforeMessageRead())
             return false;
 
-<<<<<<< HEAD
-        switch (readState) {
-            case 18:
-=======
         if (!super.readFrom(buf, reader))
             return false;
 
         switch (reader.state()) {
             case 22:
->>>>>>> 7bbfeb17
                 accessTtl = reader.readLong("accessTtl");
 
                 if (!reader.isLastRead())
@@ -405,22 +395,14 @@
 
                 reader.incrementState();
 
-<<<<<<< HEAD
-            case 21:
-                nearKeyBytes = reader.readCollection("nearKeyBytes", Type.BYTE_ARR);
-=======
             case 25:
                 nearKeyBytes = reader.readCollection("nearKeyBytes", MessageCollectionItemType.BYTE_ARR);
->>>>>>> 7bbfeb17
-
-                if (!reader.isLastRead())
-                    return false;
-
-                reader.incrementState();
-
-<<<<<<< HEAD
-            case 22:
-=======
+
+                if (!reader.isLastRead())
+                    return false;
+
+                reader.incrementState();
+
             case 26:
                 ownedBytes = reader.readByteArray("ownedBytes");
 
@@ -430,7 +412,6 @@
                 reader.incrementState();
 
             case 27:
->>>>>>> 7bbfeb17
                 preloadKeys = reader.readBitSet("preloadKeys");
 
                 if (!reader.isLastRead())
