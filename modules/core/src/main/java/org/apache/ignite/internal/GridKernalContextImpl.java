/*
 * Licensed to the Apache Software Foundation (ASF) under one or more
 * contributor license agreements.  See the NOTICE file distributed with
 * this work for additional information regarding copyright ownership.
 * The ASF licenses this file to You under the Apache License, Version 2.0
 * (the "License"); you may not use this file except in compliance with
 * the License.  You may obtain a copy of the License at
 *
 *      http://www.apache.org/licenses/LICENSE-2.0
 *
 * Unless required by applicable law or agreed to in writing, software
 * distributed under the License is distributed on an "AS IS" BASIS,
 * WITHOUT WARRANTIES OR CONDITIONS OF ANY KIND, either express or implied.
 * See the License for the specific language governing permissions and
 * limitations under the License.
 */

package org.apache.ignite.internal;

import org.apache.ignite.*;
import org.apache.ignite.configuration.*;
import org.apache.ignite.internal.managers.checkpoint.*;
import org.apache.ignite.internal.managers.collision.*;
import org.apache.ignite.internal.managers.communication.*;
import org.apache.ignite.internal.managers.deployment.*;
import org.apache.ignite.internal.managers.discovery.*;
import org.apache.ignite.internal.managers.eventstorage.*;
import org.apache.ignite.internal.managers.failover.*;
import org.apache.ignite.internal.managers.indexing.*;
import org.apache.ignite.internal.managers.loadbalancer.*;
import org.apache.ignite.internal.managers.swapspace.*;
import org.apache.ignite.internal.processors.affinity.*;
import org.apache.ignite.internal.processors.cache.*;
import org.apache.ignite.internal.processors.cache.dr.*;
import org.apache.ignite.internal.processors.cache.dr.os.*;
import org.apache.ignite.internal.processors.cacheobject.*;
import org.apache.ignite.internal.processors.clock.*;
import org.apache.ignite.internal.processors.closure.*;
import org.apache.ignite.internal.processors.cluster.*;
import org.apache.ignite.internal.processors.continuous.*;
import org.apache.ignite.internal.processors.dataload.*;
import org.apache.ignite.internal.processors.datastructures.*;
import org.apache.ignite.internal.processors.hadoop.*;
import org.apache.ignite.internal.processors.igfs.*;
import org.apache.ignite.internal.processors.job.*;
import org.apache.ignite.internal.processors.jobmetrics.*;
import org.apache.ignite.internal.processors.offheap.*;
import org.apache.ignite.internal.processors.plugin.*;
import org.apache.ignite.internal.processors.port.*;
import org.apache.ignite.internal.processors.query.*;
import org.apache.ignite.internal.processors.resource.*;
import org.apache.ignite.internal.processors.rest.*;
import org.apache.ignite.internal.processors.schedule.*;
import org.apache.ignite.internal.processors.security.*;
import org.apache.ignite.internal.processors.segmentation.*;
import org.apache.ignite.internal.processors.service.*;
import org.apache.ignite.internal.processors.session.*;
import org.apache.ignite.internal.processors.spring.*;
import org.apache.ignite.internal.processors.streamer.*;
import org.apache.ignite.internal.processors.task.*;
import org.apache.ignite.internal.processors.timeout.*;
import org.apache.ignite.internal.util.*;
import org.apache.ignite.internal.util.tostring.*;
import org.apache.ignite.internal.util.typedef.*;
import org.apache.ignite.internal.util.typedef.internal.*;
import org.apache.ignite.plugin.*;
import org.jetbrains.annotations.*;

import java.io.*;
import java.util.*;
import java.util.concurrent.*;

import static org.apache.ignite.IgniteSystemProperties.*;
import static org.apache.ignite.internal.IgniteComponentType.*;

/**
 * Implementation of kernal context.
 */
@GridToStringExclude
public class GridKernalContextImpl implements GridKernalContext, Externalizable {
    /** */
    private static final long serialVersionUID = 0L;

    /** */
    private static final ThreadLocal<String> stash = new ThreadLocal<>();

    /*
     * Managers.
     * ========
     */

    /** */
    @GridToStringExclude
    private GridDeploymentManager depMgr;

    /** */
    @GridToStringExclude
    private GridIoManager ioMgr;

    /** */
    @GridToStringExclude
    private GridDiscoveryManager discoMgr;

    /** */
    @GridToStringExclude
    private GridCheckpointManager cpMgr;

    /** */
    @GridToStringExclude
    private GridEventStorageManager evtMgr;

    /** */
    @GridToStringExclude
    private GridFailoverManager failoverMgr;

    /** */
    @GridToStringExclude
    private GridCollisionManager colMgr;

    /** */
    @GridToStringExclude
    private GridLoadBalancerManager loadMgr;

    /** */
    @GridToStringExclude
    private GridSecurityProcessor authProc;

    /** */
    @GridToStringExclude
    private GridSwapSpaceManager swapspaceMgr;

    /** */
    @GridToStringExclude
    private GridIndexingManager indexingMgr;

    /*
     * Processors.
     * ==========
     */

    /** */
    @GridToStringInclude
    private GridQueryProcessor qryProc;

    /** */
    @GridToStringInclude
    private GridTaskProcessor taskProc;

    /** */
    @GridToStringInclude
    private GridJobProcessor jobProc;

    /** */
    @GridToStringInclude
    private GridTimeoutProcessor timeProc;

    /** */
    @GridToStringInclude
    private GridClockSyncProcessor clockSyncProc;

    /** */
    @GridToStringInclude
    private GridResourceProcessor rsrcProc;

    /** */
    @GridToStringInclude
    private GridJobMetricsProcessor metricsProc;

    /** */
    @GridToStringInclude
    private GridClosureProcessor closProc;

    /** */
    @GridToStringInclude
    private GridServiceProcessor svcProc;

    /** */
    @GridToStringInclude
    private GridCacheProcessor cacheProc;

    /** */
    @GridToStringInclude
    private GridTaskSessionProcessor sesProc;

    /** */
    @GridToStringInclude
    private GridPortProcessor portProc;

    /** */
    @GridToStringInclude
    private GridOffHeapProcessor offheapProc;

    /** */
    @GridToStringInclude
    private IgniteScheduleProcessorAdapter scheduleProc;

    /** */
    @GridToStringInclude
    private GridRestProcessor restProc;

    /** */
    @GridToStringInclude
    private GridDataLoaderProcessor dataLdrProc;

    /** */
    @GridToStringInclude
    private IgfsProcessorAdapter igfsProc;

    /** */
    @GridToStringInclude
    private IgfsHelper igfsHelper;

    /** */
    @GridToStringInclude
    private GridSegmentationProcessor segProc;

    /** */
    @GridToStringInclude
    private GridAffinityProcessor affProc;

    /** */
    @GridToStringInclude
    private GridStreamProcessor streamProc;

    /** */
    @GridToStringExclude
    private GridContinuousProcessor contProc;

    /** */
    @GridToStringExclude
    private HadoopProcessorAdapter hadoopProc;

    /** */
    @GridToStringExclude
    private IgnitePluginProcessor pluginProc;

    /** */
    @GridToStringExclude
    private IgniteCacheObjectProcessor cacheObjProc;

    /** */
    @GridToStringExclude
    private IgniteSpringProcessor spring;

    /** */
    @GridToStringExclude
    private ClusterProcessor cluster;

    /** */
    @GridToStringExclude
    private DataStructuresProcessor dataStructuresProc;

    /** */
    @GridToStringExclude
    private List<GridComponent> comps = new LinkedList<>();

    /** */
    @GridToStringExclude
    protected ExecutorService execSvc;

    /** */
    @GridToStringExclude
    protected ExecutorService sysExecSvc;

    /** */
    @GridToStringExclude
    private ExecutorService p2pExecSvc;

    /** */
    @GridToStringExclude
    private ExecutorService mgmtExecSvc;

    /** */
    @GridToStringExclude
    private ExecutorService igfsExecSvc;

    /** */
    @GridToStringExclude
    protected ExecutorService restExecSvc;

    /** */
    @GridToStringExclude
    private Map<String, Object> attrs = new HashMap<>();

    /** */
    private IgniteEx grid;

    /** */
    private ExecutorService utilityCachePool;

    /** */
    private ExecutorService marshCachePool;

    /** */
    private IgniteConfiguration cfg;

    /** */
    private GridKernalGateway gw;

    /** Network segmented flag. */
    private volatile boolean segFlag;

    /** Time source. */
    private GridClockSource clockSrc = new GridJvmClockSource();

    /** Performance suggestions. */
    private final GridPerformanceSuggestions perf = new GridPerformanceSuggestions();

    /** Exception registry. */
    private IgniteExceptionRegistry registry;

    /** Marshaller context. */
    private MarshallerContextImpl marshCtx;

    /**
     * No-arg constructor is required by externalization.
     */
    public GridKernalContextImpl() {
        // No-op.
    }

    /**
     * Creates new kernal context.
     *
     * @param log Logger.
     * @param grid Grid instance managed by kernal.
     * @param cfg Grid configuration.
     * @param gw Kernal gateway.
     * @param utilityCachePool Utility cache pool.
     * @param execSvc Public executor service.
     * @param sysExecSvc System executor service.
     * @param p2pExecSvc P2P executor service.
     * @param mgmtExecSvc Management executor service.
     * @param igfsExecSvc IGFS executor service.
     * @param restExecSvc REST executor service.
     */
    @SuppressWarnings("TypeMayBeWeakened")
    protected GridKernalContextImpl(
        GridLoggerProxy log,
        IgniteEx grid,
        IgniteConfiguration cfg,
        GridKernalGateway gw,
        IgniteExceptionRegistry registry,
        ExecutorService utilityCachePool,
        ExecutorService marshCachePool,
        ExecutorService execSvc,
        ExecutorService sysExecSvc,
        ExecutorService p2pExecSvc,
        ExecutorService mgmtExecSvc,
        ExecutorService igfsExecSvc,
        ExecutorService restExecSvc) {
        assert grid != null;
        assert cfg != null;
        assert gw != null;

        this.grid = grid;
        this.cfg = cfg;
        this.gw = gw;
        this.registry = registry;
        this.utilityCachePool = utilityCachePool;
        this.marshCachePool = marshCachePool;
        this.execSvc = execSvc;
        this.sysExecSvc = sysExecSvc;
        this.p2pExecSvc = p2pExecSvc;
        this.mgmtExecSvc = mgmtExecSvc;
        this.igfsExecSvc = igfsExecSvc;
        this.restExecSvc = restExecSvc;

        marshCtx = new MarshallerContextImpl();

        try {
            spring = SPRING.create(false);
        }
        catch (IgniteCheckedException ignored) {
            if (log != null && log.isDebugEnabled())
                log.debug("Failed to load spring component, will not be able to extract userVersion from " +
                    "META-INF/ignite.xml.");
        }
    }

    /** {@inheritDoc} */
    @Override public Iterator<GridComponent> iterator() {
        return comps.iterator();
    }

    /** {@inheritDoc} */
    @Override public List<GridComponent> components() {
        return Collections.unmodifiableList(comps);
    }

    /**
     * @param comp Manager to add.
     */
    public void add(GridComponent comp) {
        assert comp != null;

        /*
         * Managers.
         * ========
         */

        if (comp instanceof GridDeploymentManager)
            depMgr = (GridDeploymentManager)comp;
        else if (comp instanceof GridIoManager)
            ioMgr = (GridIoManager)comp;
        else if (comp instanceof GridDiscoveryManager)
            discoMgr = (GridDiscoveryManager)comp;
        else if (comp instanceof GridCheckpointManager)
            cpMgr = (GridCheckpointManager)comp;
        else if (comp instanceof GridEventStorageManager)
            evtMgr = (GridEventStorageManager)comp;
        else if (comp instanceof GridFailoverManager)
            failoverMgr = (GridFailoverManager)comp;
        else if (comp instanceof GridCollisionManager)
            colMgr = (GridCollisionManager)comp;
        else if (comp instanceof GridSecurityProcessor)
            authProc = (GridSecurityProcessor)comp;
        else if (comp instanceof GridLoadBalancerManager)
            loadMgr = (GridLoadBalancerManager)comp;
        else if (comp instanceof GridSwapSpaceManager)
            swapspaceMgr = (GridSwapSpaceManager)comp;
        else if (comp instanceof GridIndexingManager)
            indexingMgr = (GridIndexingManager)comp;

        /*
         * Processors.
         * ==========
         */

        else if (comp instanceof GridTaskProcessor)
            taskProc = (GridTaskProcessor)comp;
        else if (comp instanceof GridJobProcessor)
            jobProc = (GridJobProcessor)comp;
        else if (comp instanceof GridTimeoutProcessor)
            timeProc = (GridTimeoutProcessor)comp;
        else if (comp instanceof GridClockSyncProcessor)
            clockSyncProc = (GridClockSyncProcessor)comp;
        else if (comp instanceof GridResourceProcessor)
            rsrcProc = (GridResourceProcessor)comp;
        else if (comp instanceof GridJobMetricsProcessor)
            metricsProc = (GridJobMetricsProcessor)comp;
        else if (comp instanceof GridCacheProcessor)
            cacheProc = (GridCacheProcessor)comp;
        else if (comp instanceof GridTaskSessionProcessor)
            sesProc = (GridTaskSessionProcessor)comp;
        else if (comp instanceof GridPortProcessor)
            portProc = (GridPortProcessor)comp;
        else if (comp instanceof GridClosureProcessor)
            closProc = (GridClosureProcessor)comp;
        else if (comp instanceof GridServiceProcessor)
            svcProc = (GridServiceProcessor)comp;
        else if (comp instanceof IgniteScheduleProcessorAdapter)
            scheduleProc = (IgniteScheduleProcessorAdapter)comp;
        else if (comp instanceof GridSegmentationProcessor)
            segProc = (GridSegmentationProcessor)comp;
        else if (comp instanceof GridAffinityProcessor)
            affProc = (GridAffinityProcessor)comp;
        else if (comp instanceof GridRestProcessor)
            restProc = (GridRestProcessor)comp;
        else if (comp instanceof GridDataLoaderProcessor)
            dataLdrProc = (GridDataLoaderProcessor)comp;
        else if (comp instanceof IgfsProcessorAdapter)
            igfsProc = (IgfsProcessorAdapter)comp;
        else if (comp instanceof GridOffHeapProcessor)
            offheapProc = (GridOffHeapProcessor)comp;
        else if (comp instanceof GridStreamProcessor)
            streamProc = (GridStreamProcessor)comp;
        else if (comp instanceof GridContinuousProcessor)
            contProc = (GridContinuousProcessor)comp;
        else if (comp instanceof HadoopProcessorAdapter)
            hadoopProc = (HadoopProcessorAdapter)comp;
        else if (comp instanceof IgniteCacheObjectProcessor)
            cacheObjProc = (IgniteCacheObjectProcessor)comp;
        else if (comp instanceof IgnitePluginProcessor)
            pluginProc = (IgnitePluginProcessor)comp;
        else if (comp instanceof GridQueryProcessor)
            qryProc = (GridQueryProcessor)comp;
        else if (comp instanceof DataStructuresProcessor)
            dataStructuresProc = (DataStructuresProcessor)comp;
        else if (comp instanceof ClusterProcessor)
            cluster = (ClusterProcessor)comp;
        else
            assert (comp instanceof GridPluginComponent) : "Unknown manager class: " + comp.getClass();

        comps.add(comp);
    }

    /**
     * @param helper Helper to add.
     */
    public void addHelper(Object helper) {
        assert helper != null;

        if (helper instanceof IgfsHelper)
            igfsHelper = (IgfsHelper)helper;
        else
            assert false : "Unknown helper class: " + helper.getClass();
    }

    /** {@inheritDoc} */
    @Override public boolean isStopping() {
        GridKernalState state = gw.getState();

        return state == GridKernalState.STOPPING || state == GridKernalState.STOPPED;
    }

    /** {@inheritDoc} */
    @Override public UUID localNodeId() {
        return cfg.getNodeId();
    }

    /** {@inheritDoc} */
    @Override public String gridName() {
        return cfg.getGridName();
    }

    /** {@inheritDoc} */
    @Override public GridKernalGateway gateway() {
        return gw;
    }

    /** {@inheritDoc} */
    @Override public IgniteEx grid() {
        return grid;
    }

    /** {@inheritDoc} */
    @Override public IgniteConfiguration config() {
        return cfg;
    }

    /** {@inheritDoc} */
    @Override public GridTaskProcessor task() {
        return taskProc;
    }

    /** {@inheritDoc} */
    @Override public GridJobProcessor job() {
        return jobProc;
    }

    /** {@inheritDoc} */
    @Override public GridTimeoutProcessor timeout() {
        return timeProc;
    }

    /** {@inheritDoc} */
    @Override public GridClockSyncProcessor clockSync() {
        return clockSyncProc;
    }

    /** {@inheritDoc} */
    @Override public GridResourceProcessor resource() {
        return rsrcProc;
    }

    /** {@inheritDoc} */
    @Override public GridJobMetricsProcessor jobMetric() {
        return metricsProc;
    }

    /** {@inheritDoc} */
    @Override public GridCacheProcessor cache() {
        return cacheProc;
    }

    /** {@inheritDoc} */
    @Override public GridTaskSessionProcessor session() {
        return sesProc;
    }

    /** {@inheritDoc} */
    @Override public GridClosureProcessor closure() {
        return closProc;
    }

    /** {@inheritDoc} */
    @Override public GridServiceProcessor service() {
        return svcProc;
    }

    /** {@inheritDoc} */
    @Override public GridPortProcessor ports() {
        return portProc;
    }

    /** {@inheritDoc} */
    @Override public GridOffHeapProcessor offheap() {
        return offheapProc;
    }

    /** {@inheritDoc} */
    @Override public IgniteScheduleProcessorAdapter schedule() {
        return scheduleProc;
    }

    /** {@inheritDoc} */
    @Override public GridStreamProcessor stream() {
        return streamProc;
    }

    /** {@inheritDoc} */
    @Override public GridDeploymentManager deploy() {
        return depMgr;
    }

    /** {@inheritDoc} */
    @Override public GridIoManager io() {
        return ioMgr;
    }

    /** {@inheritDoc} */
    @Override public GridDiscoveryManager discovery() {
        return discoMgr;
    }

    /** {@inheritDoc} */
    @Override public GridCheckpointManager checkpoint() {
        return cpMgr;
    }

    /** {@inheritDoc} */
    @Override public GridEventStorageManager event() {
        return evtMgr;
    }

    /** {@inheritDoc} */
    @Override public GridFailoverManager failover() {
        return failoverMgr;
    }

    /** {@inheritDoc} */
    @Override public GridCollisionManager collision() {
        return colMgr;
    }

    /** {@inheritDoc} */
    @Override public GridSecurityProcessor security() {
        return authProc;
    }

    /** {@inheritDoc} */
    @Override public GridLoadBalancerManager loadBalancing() {
        return loadMgr;
    }

    /** {@inheritDoc} */
    @Override public GridSwapSpaceManager swap() {
        return swapspaceMgr;
    }

    /** {@inheritDoc} */
    @Override public GridIndexingManager indexing() {
        return indexingMgr;
    }

    /** {@inheritDoc} */
    @Override public GridAffinityProcessor affinity() {
        return affProc;
    }

    /** {@inheritDoc} */
    @Override public GridRestProcessor rest() {
        return restProc;
    }

    /** {@inheritDoc} */
    @Override public GridSegmentationProcessor segmentation() {
        return segProc;
    }

    /** {@inheritDoc} */
    @SuppressWarnings("unchecked")
    @Override public <K, V> GridDataLoaderProcessor<K, V> dataLoad() {
        return (GridDataLoaderProcessor<K, V>)dataLdrProc;
    }

    /** {@inheritDoc} */
    @Override public IgfsProcessorAdapter igfs() {
        return igfsProc;
    }

    /** {@inheritDoc} */
    @Override public IgfsHelper igfsHelper() {
        return igfsHelper;
    }

    /** {@inheritDoc} */
    @Override public GridContinuousProcessor continuous() {
        return contProc;
    }

    /** {@inheritDoc} */
    @Override public HadoopProcessorAdapter hadoop() {
        return hadoopProc;
    }

    /** {@inheritDoc} */
    @Override public ExecutorService utilityCachePool() {
        return utilityCachePool;
    }

    /** {@inheritDoc} */
<<<<<<< HEAD
    @Override public IgniteCacheObjectProcessor cacheObjects() {
        return cacheObjProc;
=======
    @Override public ExecutorService marshallerCachePool() {
        return marshCachePool;
    }

    /** {@inheritDoc} */
    @Override public GridPortableProcessor portable() {
        return portableProc;
>>>>>>> 697d1999
    }

    /** {@inheritDoc} */
    @Override public GridQueryProcessor query() {
        return qryProc;
    }

    /** {@inheritDoc} */
    @Override public DataStructuresProcessor dataStructures() {
        return dataStructuresProc;
    }

    /** {@inheritDoc} */
    @Override public IgniteLogger log() {
        return config().getGridLogger();
    }

    /** {@inheritDoc} */
    @Override public IgniteLogger log(Class<?> cls) {
        return config().getGridLogger().getLogger(cls);
    }

    /** {@inheritDoc} */
    @Override public void markSegmented() {
        segFlag = true;
    }

    /** {@inheritDoc} */
    @Override public boolean segmented() {
        return segFlag;
    }

    /** {@inheritDoc} */
    @Override public GridClockSource timeSource() {
        return clockSrc;
    }

    /**
     * Sets time source. For test purposes only.
     *
     * @param clockSrc Time source.
     */
    public void timeSource(GridClockSource clockSrc) {
        this.clockSrc = clockSrc;
    }

    /** {@inheritDoc} */
    @Override public GridPerformanceSuggestions performance() {
        return perf;
    }

    /** {@inheritDoc} */
    @Override public void printMemoryStats() {
        X.println(">>> ");
        X.println(">>> Grid memory stats [grid=" + gridName() + ']');

        for (GridComponent comp : comps)
            comp.printMemoryStats();
    }

    /** {@inheritDoc} */
    @Override public boolean isDaemon() {
        return config().isDaemon() || "true".equalsIgnoreCase(System.getProperty(IGNITE_DAEMON));
    }

    /** {@inheritDoc} */
    @Override public String userVersion(ClassLoader ldr) {
        return spring != null ? spring.userVersion(ldr, log()) : U.DFLT_USER_VERSION;
    }

    /** {@inheritDoc} */
    @Override public PluginProvider pluginProvider(String name) throws PluginNotFoundException {
        PluginProvider plugin = pluginProc.pluginProvider(name);

        if (plugin == null)
            throw new PluginNotFoundException(name);

        return plugin;
    }

    /** {@inheritDoc} */
    @SuppressWarnings("unchecked")
    @Nullable @Override public <T> T createComponent(Class<T> cls) {
        T res = pluginProc.createComponent(cls);

        if (res != null)
            return res;

        if (cls.equals(GridCacheDrManager.class))
            return (T)new GridOsCacheDrManager();
        else if (cls.equals(IgniteCacheObjectProcessor.class))
            return (T)new IgniteCacheObjectProcessorImpl(this);

        throw new IgniteException("Unsupported component type: " + cls);
    }

    /**
     * @return Plugin manager.
     */
    @Override public IgnitePluginProcessor plugins() {
        return pluginProc;
    }

    /** {@inheritDoc} */
    @Override public void writeExternal(ObjectOutput out) throws IOException {
        U.writeString(out, grid.name());
    }

    /** {@inheritDoc} */
    @Override public void readExternal(ObjectInput in) throws IOException, ClassNotFoundException {
        stash.set(U.readString(in));
    }

    /**
     * Reconstructs object on unmarshalling.
     *
     * @return Reconstructed object.
     * @throws ObjectStreamException Thrown in case of unmarshalling error.
     */
    protected Object readResolve() throws ObjectStreamException {
        try {
            return IgnitionEx.gridx(stash.get()).context();
        }
        catch (IllegalStateException e) {
            throw U.withCause(new InvalidObjectException(e.getMessage()), e);
        }
        finally {
            stash.remove();
        }
    }

    /** {@inheritDoc} */
    @Override public ExecutorService getExecutorService() {
        return execSvc;
    }

    /** {@inheritDoc} */
    @Override public ExecutorService getSystemExecutorService() {
        return sysExecSvc;
    }

    /** {@inheritDoc} */
    @Override public ExecutorService getManagementExecutorService() {
        return mgmtExecSvc;
    }

    /** {@inheritDoc} */
    @Override public ExecutorService getPeerClassLoadingExecutorService() {
        return p2pExecSvc;
    }

    /** {@inheritDoc} */
    @Override public ExecutorService getIgfsExecutorService() {
        return igfsExecSvc;
    }

    /** {@inheritDoc} */
    @Override public ExecutorService getRestExecutorService() {
        return restExecSvc;
    }

    /** {@inheritDoc} */
    @Override public IgniteExceptionRegistry exceptionRegistry() {
        return registry;
    }

    /** {@inheritDoc} */
    @Override public Object nodeAttribute(String key) {
        return attrs.get(key);
    }

    /** {@inheritDoc} */
    @Override public boolean hasNodeAttribute(String key) {
        return attrs.containsKey(key);
    }

    /** {@inheritDoc} */
    @Override public Object addNodeAttribute(String key, Object val) {
        return attrs.put(key, val);
    }

    /** {@inheritDoc} */
    @Override public Map<String, Object> nodeAttributes() {
        return attrs;
    }

    /** {@inheritDoc} */
    @Override public ClusterProcessor cluster() {
        return cluster;
    }

    /** {@inheritDoc} */
    @Override public MarshallerContextImpl marshallerContext() {
        return marshCtx;
    }

    /** {@inheritDoc} */
    @Override public String toString() {
        return S.toString(GridKernalContextImpl.class, this);
    }
}<|MERGE_RESOLUTION|>--- conflicted
+++ resolved
@@ -701,18 +701,13 @@
     }
 
     /** {@inheritDoc} */
-<<<<<<< HEAD
+    @Override public ExecutorService marshallerCachePool() {
+        return marshCachePool;
+    }
+
+    /** {@inheritDoc} */
     @Override public IgniteCacheObjectProcessor cacheObjects() {
         return cacheObjProc;
-=======
-    @Override public ExecutorService marshallerCachePool() {
-        return marshCachePool;
-    }
-
-    /** {@inheritDoc} */
-    @Override public GridPortableProcessor portable() {
-        return portableProc;
->>>>>>> 697d1999
     }
 
     /** {@inheritDoc} */
