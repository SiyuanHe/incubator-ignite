/* @java.file.header */

/*  _________        _____ __________________        _____
 *  __  ____/___________(_)______  /__  ____/______ ____(_)_______
 *  _  / __  __  ___/__  / _  __  / _  / __  _  __ `/__  / __  __ \
 *  / /_/ /  _  /    _  /  / /_/ /  / /_/ /  / /_/ / _  /  _  / / /
 *  \____/   /_/     /_/   \_,__/   \____/   \__,_/  /_/   /_/ /_/
 */

package org.gridgain.grid.kernal.processors.rest.handlers.task;

import org.gridgain.grid.*;
import org.gridgain.grid.compute.*;
import org.gridgain.grid.events.*;
import org.gridgain.grid.kernal.*;
import org.gridgain.grid.kernal.managers.communication.*;
import org.gridgain.grid.kernal.managers.eventstorage.*;
import org.gridgain.grid.kernal.processors.rest.*;
import org.gridgain.grid.kernal.processors.rest.client.message.*;
import org.gridgain.grid.kernal.processors.rest.handlers.*;
import org.gridgain.grid.kernal.processors.rest.request.*;
import org.gridgain.grid.kernal.processors.task.*;
import org.gridgain.grid.lang.*;
import org.gridgain.grid.resources.*;
import org.gridgain.grid.util.*;
import org.gridgain.grid.util.future.*;
import org.gridgain.grid.util.typedef.*;
import org.gridgain.grid.util.typedef.internal.*;
<<<<<<< HEAD
=======
import org.gridgain.portable.*;
>>>>>>> 50acba01
import org.jetbrains.annotations.*;

import java.io.*;
import java.util.*;
import java.util.concurrent.*;
import java.util.concurrent.atomic.*;
import java.util.concurrent.locks.*;

import static java.util.concurrent.TimeUnit.*;
import static org.gridgain.grid.events.GridEventType.*;
import static org.gridgain.grid.kernal.GridTopic.*;
import static org.gridgain.grid.kernal.managers.communication.GridIoPolicy.*;
import static org.gridgain.grid.kernal.processors.rest.GridRestCommand.*;
import static org.jdk8.backport.ConcurrentLinkedHashMap.QueuePolicy.*;

/**
 * Command handler for API requests.
 */
public class GridTaskCommandHandler extends GridRestCommandHandlerAdapter {
    /** Supported commands. */
    private static final Collection<GridRestCommand> SUPPORTED_COMMANDS = U.sealList(EXE, RESULT, NOOP);

    /** Default maximum number of task results. */
    private static final int DFLT_MAX_TASK_RESULTS = 10240;

    /** Maximum number of task results. */
    private final int maxTaskResults = Integer.getInteger(GridSystemProperties.GG_REST_MAX_TASK_RESULTS,
        DFLT_MAX_TASK_RESULTS);

    /** Task results. */
    private final Map<GridUuid, TaskDescriptor> taskDescs =
        new GridBoundedConcurrentLinkedHashMap<>(maxTaskResults, 16, 0.75f, 4, PER_SEGMENT_Q);

    /** Topic ID generator. */
    private final AtomicLong topicIdGen = new AtomicLong();

    /**
     * @param ctx Context.
     */
    public GridTaskCommandHandler(final GridKernalContext ctx) {
        super(ctx);

        ctx.io().addMessageListener(TOPIC_REST, new GridMessageListener() {
            @Override public void onMessage(UUID nodeId, Object msg) {
                if (!(msg instanceof GridTaskResultRequest)) {
                    U.warn(log, "Received unexpected message instead of task result request: " + msg);

                    return;
                }

                try {
                    GridTaskResultRequest req = (GridTaskResultRequest)msg;

                    GridTaskResultResponse res = new GridTaskResultResponse();

                    GridUuid taskId = req.taskId();

                    TaskDescriptor desc = taskDescs.get(taskId);

                    if (desc != null) {
                        res.found(true);
                        res.finished(desc.finished());

                        Throwable err = desc.error();

                        if (err != null)
                            res.error(err.getMessage());
                        else {
                            res.result(desc.result());
                            res.resultBytes(ctx.config().getMarshaller().marshal(desc.result()));
                        }
                    }
                    else
                        res.found(false);

                    Object topic = ctx.config().getMarshaller().unmarshal(req.topicBytes(), null);

                    ctx.io().send(nodeId, topic, res, SYSTEM_POOL);
                }
                catch (GridException e) {
                    U.error(log, "Failed to send job task result response.", e);
                }
            }
        });
    }

    /** {@inheritDoc} */
    @Override public Collection<GridRestCommand> supportedCommands() {
        return SUPPORTED_COMMANDS;
    }

    /** {@inheritDoc} */
    @Override public GridFuture<GridRestResponse> handleAsync(GridRestRequest req) {
        try {
            return handleAsyncUnsafe(req);
        }
        catch (GridException e) {
            U.error(log, "Failed to execute task command: " + req, e);

            return new GridFinishedFuture<>(ctx, e);
        }
        finally {
            if (log.isDebugEnabled())
                log.debug("Handled task REST request: " + req);
        }
    }

    /**
     * @param req Request.
     * @return Future.
     * @throws GridException On any handling exception.
     */
    private GridFuture<GridRestResponse> handleAsyncUnsafe(final GridRestRequest req) throws GridException {
        assert req instanceof GridRestTaskRequest : "Invalid command for topology handler: " + req;

        assert SUPPORTED_COMMANDS.contains(req.command());

        if (log.isDebugEnabled())
            log.debug("Handling task REST request: " + req);

        GridRestTaskRequest req0 = (GridRestTaskRequest) req;

        final GridFutureAdapter<GridRestResponse> fut = new GridFutureAdapter<>(ctx);

        final GridRestResponse res = new GridRestResponse();

        final GridClientTaskResultBean taskRestRes = new GridClientTaskResultBean();

        // Set ID placeholder for the case it wouldn't be available due to remote execution.
        taskRestRes.setId('~' + ctx.localNodeId().toString());

        final boolean locExec = req0.destinationId() == null || req0.destinationId().equals(ctx.localNodeId()) ||
            ctx.discovery().node(req0.destinationId()) == null;

        switch (req.command()) {
            case EXE: {
                final boolean async = req0.async();

                final String name = req0.taskName();

                if (F.isEmpty(name))
                    throw new GridException(missingParameter("name"));

                final List<Object> params = req0.params();

                final boolean deserializePortables = req0.deserializePortables();

                long timeout = req0.timeout();

                final GridFuture<Object> taskFut =
                    locExec ?
                        ctx.grid().forSubjectId(req.clientId()).compute().withTimeout(timeout).execute(
                            name,
                            !F.isEmpty(params) ? params.size() == 1 ? params.get(0) : params.toArray() : null)
                        :
                        // Using predicate instead of node intentionally
                        // in order to provide user well-structured EmptyProjectionException.
                        ctx.grid().forPredicate(F.nodeForNodeId(req.destinationId())).
                            compute().withNoFailover().call(new ExeCallable(name, params, timeout, req.clientId()));

                if (async) {
                    if (locExec) {
                        assert taskFut instanceof GridComputeTaskFuture;

                        GridUuid tid = ((GridComputeTaskFuture)taskFut).getTaskSession().getId();

                        taskDescs.put(tid, new TaskDescriptor(false, null, null));

                        taskRestRes.setId(tid.toString() + '~' + ctx.localNodeId().toString());

                        res.setResponse(taskRestRes);
                    }
                    else
                        res.setError("Asynchronous task execution is not supported for routing request.");

                    fut.onDone(res);
                }

                taskFut.listenAsync(new GridInClosure<GridFuture<Object>>() {
                    @Override public void apply(GridFuture<Object> f) {
                        try {
                            TaskDescriptor desc;

                            try {
                                desc = new TaskDescriptor(true, f.get(), null);
                            }
                            catch (GridException e) {
                                if (e.hasCause(GridTopologyException.class, GridEmptyProjectionException.class))
                                    U.warn(log, "Failed to execute task due to topology issues (are all mapped " +
                                        "nodes alive?) [name=" + name + ", clientId=" + req.clientId() +
                                        ", err=" + e + ']');
                                else
                                    U.error(log, "Failed to execute task [name=" + name + ", clientId=" +
                                        req.clientId() + ']', e);

                                desc = new TaskDescriptor(true, null, e);
                            }

                            if (async && locExec) {
                                assert taskFut instanceof GridComputeTaskFuture;

                                GridUuid tid = ((GridComputeTaskFuture)taskFut).getTaskSession().getId();

                                taskDescs.put(tid, desc);
                            }

                            if (!async) {
                                if (desc.error() == null) {
<<<<<<< HEAD
                                    taskRestRes.setFinished(true);
                                    taskRestRes.setResult(desc.result());
                                    taskRestRes.setDeserializePortables(deserializePortables);

                                    res.setResponse(taskRestRes);
                                    fut.onDone(res);
=======
                                    try {
                                        taskRestRes.setFinished(true);
                                        taskRestRes.setResult(req.portableMode() ?
                                            ctx.portable().marshalToPortable(desc.result()) : desc.result());

                                        res.setResponse(taskRestRes);
                                        fut.onDone(res);
                                    }
                                    catch (GridPortableException e) {
                                        fut.onDone(new GridException("Failed to marshal task result: " +
                                            desc.result(), e));
                                    }
>>>>>>> 50acba01
                                }
                                else
                                    fut.onDone(desc.error());
                            }
                        }
                        finally {
                            if (!async && !fut.isDone())
                                fut.onDone(new GridException("Failed to execute task (see server logs for details)."));
                        }
                    }
                });

                break;
            }

            case RESULT: {
                String id = req0.taskId();

                if (F.isEmpty(id))
                    throw new GridException(missingParameter("id"));

                StringTokenizer st = new StringTokenizer(id, "~");

                if (st.countTokens() != 2)
                    throw new GridException("Failed to parse id parameter: " + id);

                String tidParam = st.nextToken();
                String resHolderIdParam = st.nextToken();

                taskRestRes.setId(id);

                try {
                    GridUuid tid = !F.isEmpty(tidParam) ? GridUuid.fromString(tidParam) : null;

                    UUID resHolderId = !F.isEmpty(resHolderIdParam) ? UUID.fromString(resHolderIdParam) : null;

                    if (tid == null || resHolderId == null)
                        throw new GridException("Failed to parse id parameter: " + id);

                    if (ctx.localNodeId().equals(resHolderId)) {
                        TaskDescriptor desc = taskDescs.get(tid);

                        if (desc == null)
                            throw new GridException("Task with provided id has never been started on provided node" +
                                " [taskId=" + tidParam + ", taskResHolderId=" + resHolderIdParam + ']');

                        taskRestRes.setFinished(desc.finished());

                        if (desc.error() != null)
                            throw new GridException(desc.error().getMessage());

                        taskRestRes.setResult(desc.result());

                        res.setResponse(taskRestRes);
                    }
                    else {
                        GridBiTuple<String, GridTaskResultResponse> t = requestTaskResult(resHolderId, tid);

                        if (t.get1() != null)
                            throw new GridException(t.get1());

                        GridTaskResultResponse taskRes = t.get2();

                        assert taskRes != null;

                        if (!taskRes.found())
                            throw new GridException("Task with provided id has never been started on provided node " +
                                "[taskId=" + tidParam + ", taskResHolderId=" + resHolderIdParam + ']');

                        taskRestRes.setFinished(taskRes.finished());

                        if (taskRes.error() != null)
                            throw new GridException(taskRes.error());

                        taskRestRes.setResult(taskRes.result());

                        res.setResponse(taskRestRes);
                    }
                }
                catch (IllegalArgumentException e) {
                    String msg = "Failed to parse parameters [taskId=" + tidParam + ", taskResHolderId="
                        + resHolderIdParam + ", err=" + e.getMessage() + ']';

                    if (log.isDebugEnabled())
                        log.debug(msg);

                    throw new GridException(msg, e);
                }

                fut.onDone(res);

                break;
            }

            case NOOP: {
                fut.onDone(new GridRestResponse());

                break;
            }

            default:
                assert false : "Invalid command for task handler: " + req;
        }

        if (log.isDebugEnabled())
            log.debug("Handled task REST request [res=" + res + ", req=" + req + ']');

        return fut;
    }

    /**
     * @param resHolderId Result holder.
     * @param taskId Task ID.
     * @return Response from task holder.
     */
    private GridBiTuple<String, GridTaskResultResponse> requestTaskResult(final UUID resHolderId, GridUuid taskId) {
        GridNode taskNode = ctx.discovery().node(resHolderId);

        if (taskNode == null)
            return F.t("Task result holder has left grid: " + resHolderId, null);

        // Tuple: error message-response.
        final GridBiTuple<String, GridTaskResultResponse> t = F.t2();

        final Lock lock = new ReentrantLock();
        final Condition cond = lock.newCondition();

        GridMessageListener msgLsnr = new GridMessageListener() {
            @Override public void onMessage(UUID nodeId, Object msg) {
                String err = null;
                GridTaskResultResponse res = null;

                if (!(msg instanceof GridTaskResultResponse))
                    err = "Received unexpected message: " + msg;
                else if (!nodeId.equals(resHolderId))
                    err = "Received task result response from unexpected node [resHolderId=" + resHolderId +
                        ", nodeId=" + nodeId + ']';
                else
                    // Sender and message type are fine.
                    res = (GridTaskResultResponse)msg;

                try {
                    res.result(ctx.config().getMarshaller().unmarshal(res.resultBytes(), null));
                }
                catch (GridException e) {
                    U.error(log, "Failed to unmarshal task result: " + res, e);
                }

                lock.lock();

                try {
                    if (t.isEmpty()) {
                        t.set(err, res);

                        cond.signalAll();
                    }
                }
                finally {
                    lock.unlock();
                }
            }
        };

        GridLocalEventListener discoLsnr = new GridLocalEventListener() {
            @Override public void onEvent(GridEvent evt) {
                assert evt instanceof GridDiscoveryEvent &&
                    (evt.type() == EVT_NODE_FAILED || evt.type() == EVT_NODE_LEFT) : "Unexpected event: " + evt;

                GridDiscoveryEvent discoEvt = (GridDiscoveryEvent)evt;

                if (resHolderId.equals(discoEvt.eventNode().id())) {
                    lock.lock();

                    try {
                        if (t.isEmpty()) {
                            t.set("Node that originated task execution has left grid: " + resHolderId, null);

                            cond.signalAll();
                        }
                    }
                    finally {
                        lock.unlock();
                    }
                }
            }
        };

        // 1. Create unique topic name and register listener.
        Object topic = TOPIC_REST.topic("task-result", topicIdGen.getAndIncrement());

        try {
            ctx.io().addMessageListener(topic, msgLsnr);

            // 2. Send message.
            try {
                byte[] topicBytes = ctx.config().getMarshaller().marshal(topic);

                ctx.io().send(taskNode, TOPIC_REST, new GridTaskResultRequest(taskId, topic, topicBytes), SYSTEM_POOL);
            }
            catch (GridException e) {
                String errMsg = "Failed to send task result request [resHolderId=" + resHolderId +
                    ", err=" + e.getMessage() + ']';

                if (log.isDebugEnabled())
                    log.debug(errMsg);

                return F.t(errMsg, null);
            }

            // 3. Listen to discovery events.
            ctx.event().addLocalEventListener(discoLsnr, EVT_NODE_FAILED, EVT_NODE_LEFT);

            // 4. Check whether node has left before disco listener has been installed.
            taskNode = ctx.discovery().node(resHolderId);

            if (taskNode == null)
                return F.t("Task result holder has left grid: " + resHolderId, null);

            // 5. Wait for result.
            lock.lock();

            try {
                long netTimeout = ctx.config().getNetworkTimeout();

                if (t.isEmpty())
                    cond.await(netTimeout, MILLISECONDS);

                if (t.isEmpty())
                    t.set1("Timed out waiting for task result (consider increasing 'networkTimeout' " +
                        "configuration property) [resHolderId=" + resHolderId + ", netTimeout=" + netTimeout + ']');

                // Return result
                return t;
            }
            catch (InterruptedException ignored) {
                Thread.currentThread().interrupt();

                return F.t("Interrupted while waiting for task result.", null);
            }
            finally {
                lock.unlock();
            }
        }
        finally {
            ctx.io().removeMessageListener(topic, msgLsnr);
            ctx.event().removeLocalEventListener(discoLsnr);
        }
    }

    /** {@inheritDoc} */
    @Override public String toString() {
        return S.toString(GridTaskCommandHandler.class, this);
    }

    /**
     * Immutable task execution state descriptor.
     */
    private static class TaskDescriptor {
        /** */
        private final boolean finished;

        /** */
        private final Object res;

        /** */
        private final Throwable err;

        /**
         * @param finished Finished flag.
         * @param res Result.
         * @param err Error.
         */
        private TaskDescriptor(boolean finished, @Nullable Object res, @Nullable Throwable err) {
            this.finished = finished;
            this.res = res;
            this.err = err;
        }

        /**
         * @return {@code true} if finished.
         */
        public boolean finished() {
            return finished;
        }

        /**
         * @return Task result.
         */
        @Nullable public Object result() {
            return res;
        }

        /**
         * @return Error.
         */
        @Nullable public Throwable error() {
            return err;
        }
    }

    /**
     * Callable for EXE request routing.
     */
    @GridInternal
    private static class ExeCallable implements Callable<Object>, Externalizable {
        /** */
        private static final long serialVersionUID = 0L;

        /** */
        private String name;

        /** */
        private List<Object> params;

        /** */
        private long timeout;

        /** */
        private UUID clientId;

        /** */
        @GridInstanceResource
        private GridEx g;

        /**
         * Required by {@link Externalizable}.
         */
        public ExeCallable() {
            // No-op.
        }

        /**
         * @param name Name.
         * @param params Params.
         * @param timeout Timeout.
         */
        private ExeCallable(String name, List<Object> params, long timeout, UUID clientId) {
            this.name = name;
            this.params = params;
            this.timeout = timeout;
            this.clientId = clientId;
        }

        /** {@inheritDoc} */
        @Override public Object call() throws Exception {
            return g.forSubjectId(clientId).compute().execute(
                name,
                !params.isEmpty() ? params.size() == 1 ? params.get(0) : params.toArray() : null).get();
        }

        /** {@inheritDoc} */
        @Override public void writeExternal(ObjectOutput out) throws IOException {
            U.writeString(out, name);
            out.writeObject(params);
            out.writeLong(timeout);
            U.writeUuid(out, clientId);
        }

        /** {@inheritDoc} */
        @Override public void readExternal(ObjectInput in) throws IOException, ClassNotFoundException {
            name = U.readString(in);
            params = (List<Object>)in.readObject();
            timeout = in.readLong();
            clientId = U.readUuid(in);
        }
    }
}<|MERGE_RESOLUTION|>--- conflicted
+++ resolved
@@ -26,10 +26,7 @@
 import org.gridgain.grid.util.future.*;
 import org.gridgain.grid.util.typedef.*;
 import org.gridgain.grid.util.typedef.internal.*;
-<<<<<<< HEAD
-=======
 import org.gridgain.portable.*;
->>>>>>> 50acba01
 import org.jetbrains.annotations.*;
 
 import java.io.*;
@@ -174,8 +171,6 @@
                     throw new GridException(missingParameter("name"));
 
                 final List<Object> params = req0.params();
-
-                final boolean deserializePortables = req0.deserializePortables();
 
                 long timeout = req0.timeout();
 
@@ -238,14 +233,6 @@
 
                             if (!async) {
                                 if (desc.error() == null) {
-<<<<<<< HEAD
-                                    taskRestRes.setFinished(true);
-                                    taskRestRes.setResult(desc.result());
-                                    taskRestRes.setDeserializePortables(deserializePortables);
-
-                                    res.setResponse(taskRestRes);
-                                    fut.onDone(res);
-=======
                                     try {
                                         taskRestRes.setFinished(true);
                                         taskRestRes.setResult(req.portableMode() ?
@@ -258,7 +245,6 @@
                                         fut.onDone(new GridException("Failed to marshal task result: " +
                                             desc.result(), e));
                                     }
->>>>>>> 50acba01
                                 }
                                 else
                                     fut.onDone(desc.error());
