/* @java.file.header */

/*  _________        _____ __________________        _____
 *  __  ____/___________(_)______  /__  ____/______ ____(_)_______
 *  _  / __  __  ___/__  / _  __  / _  / __  _  __ `/__  / __  __ \
 *  / /_/ /  _  /    _  /  / /_/ /  / /_/ /  / /_/ / _  /  _  / / /
 *  \____/   /_/     /_/   \_,__/   \____/   \__,_/  /_/   /_/ /_/
 */

package org.gridgain.grid.util.nio;

import org.apache.ignite.*;
import org.gridgain.grid.util.direct.*;
import org.gridgain.grid.util.lang.*;
import org.gridgain.grid.util.typedef.internal.*;
import org.jetbrains.annotations.*;

import java.io.*;
import java.net.*;
import java.nio.*;
import java.util.*;
import java.util.concurrent.locks.*;

/**
 * Grid client for NIO server.
 */
public class GridTcpCommunicationClient extends GridAbstractCommunicationClient {
    /** Socket. */
    private final Socket sock;

    /** Output stream. */
    private final UnsafeBufferedOutputStream out;

    /** Minimum buffered message count. */
    private final int minBufferedMsgCnt;

    /** Communication buffer size ratio. */
    private final double bufSizeRatio;

    /** */
    private final GridNioMessageWriter msgWriter;

    /** */
    private final ByteBuffer writeBuf;

    /**
     * @param metricsLsnr Metrics listener.
     * @param msgWriter Message writer.
     * @param addr Address.
     * @param locHost Local address.
     * @param connTimeout Connect timeout.
     * @param tcpNoDelay Value for {@code TCP_NODELAY} socket option.
     * @param sockRcvBuf Socket receive buffer.
     * @param sockSndBuf Socket send buffer.
     * @param bufSize Buffer size (or {@code 0} to disable buffer).
     * @param minBufferedMsgCnt Minimum buffered message count.
     * @param bufSizeRatio Communication buffer size ratio.
     * @throws IgniteCheckedException If failed.
     */
    public GridTcpCommunicationClient(
        GridNioMetricsListener metricsLsnr,
        GridNioMessageWriter msgWriter,
        InetSocketAddress addr,
        InetAddress locHost,
        long connTimeout,
        boolean tcpNoDelay,
        int sockRcvBuf,
        int sockSndBuf,
        int bufSize,
        int minBufferedMsgCnt,
        double bufSizeRatio
    ) throws IgniteCheckedException {
        super(metricsLsnr);

        assert metricsLsnr != null;
        assert msgWriter != null;
        assert addr != null;
        assert locHost != null;
        assert connTimeout >= 0;
        assert bufSize >= 0;

        A.ensure(minBufferedMsgCnt >= 0,
            "Value of minBufferedMessageCount property cannot be less than zero.");
        A.ensure(bufSizeRatio > 0 && bufSizeRatio < 1,
            "Value of bufSizeRatio property must be between 0 and 1 (exclusive).");

        this.msgWriter = msgWriter;
        this.minBufferedMsgCnt = minBufferedMsgCnt;
        this.bufSizeRatio = bufSizeRatio;

        writeBuf = ByteBuffer.allocate(8 << 10);

        writeBuf.order(ByteOrder.nativeOrder());

        sock = new Socket();

        boolean success = false;

        try {
            sock.bind(new InetSocketAddress(locHost, 0));

            sock.setTcpNoDelay(tcpNoDelay);

            if (sockRcvBuf > 0)
                sock.setReceiveBufferSize(sockRcvBuf);

            if (sockSndBuf > 0)
                sock.setSendBufferSize(sockSndBuf);

            sock.connect(addr, (int)connTimeout);

            out = new UnsafeBufferedOutputStream(sock.getOutputStream(), bufSize);

            success = true;
        }
        catch (IOException e) {
            throw new IgniteCheckedException("Failed to connect to remote host " +
                "[addr=" + addr + ", localHost=" + locHost + ']', e);
        }
        finally {
            if (!success)
                U.closeQuiet(sock);
        }
    }

    /** {@inheritDoc} */
    @Override public void doHandshake(IgniteInClosure2X<InputStream, OutputStream> handshakeC) throws IgniteCheckedException {
        try {
            handshakeC.applyx(sock.getInputStream(), sock.getOutputStream());
        }
        catch (IOException e) {
            throw new IgniteCheckedException("Failed to access IO streams when executing handshake with remote node: " +
                sock.getRemoteSocketAddress(), e);
        }
    }

    /** {@inheritDoc} */
    @Override public boolean close() {
        boolean res = super.close();

        if (res) {
            U.closeQuiet(out);
            U.closeQuiet(sock);
        }

        return res;
    }

    /** {@inheritDoc} */
    @Override public void forceClose() {
        super.forceClose();

        try {
            out.flush();
        }
        catch (IOException ignored) {
            // No-op.
        }

        // Do not call (directly or indirectly) out.close() here
        // since it may cause a deadlock.
        out.forceClose();

        U.closeQuiet(sock);
    }

    /** {@inheritDoc} */
    @Override public void sendMessage(byte[] data, int len) throws IgniteCheckedException {
        if (closed())
            throw new IgniteCheckedException("Client was closed: " + this);

        try {
            out.write(data, 0, len);

            metricsLsnr.onBytesSent(len);
        }
        catch (IOException e) {
            throw new IgniteCheckedException("Failed to send message to remote node: " + sock.getRemoteSocketAddress(), e);
        }

        markUsed();
    }

    /** {@inheritDoc} */
<<<<<<< HEAD
    @Override public boolean sendMessage(@Nullable UUID nodeId, GridTcpCommunicationMessageAdapter msg)
        throws GridException {
=======
    @Override public void sendMessage(@Nullable UUID nodeId, GridTcpCommunicationMessageAdapter msg)
        throws IgniteCheckedException {
>>>>>>> 52f2b400
        if (closed())
            throw new IgniteCheckedException("Client was closed: " + this);

        assert writeBuf.hasArray();

        try {
            int cnt = msgWriter.writeFully(nodeId, msg, out, writeBuf);

            metricsLsnr.onBytesSent(cnt);
        }
        catch (IOException e) {
            throw new IgniteCheckedException("Failed to send message to remote node: " + sock.getRemoteSocketAddress(), e);
        }

        markUsed();

        return false;
    }

    /**
     * @param timeout Timeout.
     * @throws IOException If failed.
     */
    @Override public void flushIfNeeded(long timeout) throws IOException {
        assert timeout > 0;

        out.flushOnTimeout(timeout);
    }

    /** {@inheritDoc} */
    @Override public void sendMessage(ByteBuffer data) throws IgniteCheckedException {
        throw new UnsupportedOperationException();
    }

    /** {@inheritDoc} */
    @Override public String toString() {
        return S.toString(GridTcpCommunicationClient.class, this, super.toString());
    }

    /**
     *
     */
    private class UnsafeBufferedOutputStream extends FilterOutputStream {
        /** The internal buffer where data is stored. */
        private final byte buf[];

        /** Current size. */
        private int size;

        /** Count. */
        private int cnt;

        /** Message count. */
        private int msgCnt;

        /** Total messages size. */
        private int totalCnt;

        /** Lock. */
        private final ReentrantLock lock = new ReentrantLock();

        /** Last flushed timestamp. */
        private volatile long lastFlushed = U.currentTimeMillis();

        /** Cached flush timeout. */
        private volatile long flushTimeout;

        /** Buffer adjusted timestamp. */
        private long lastAdjusted = U.currentTimeMillis();

        /**
         * Creates a new buffered output stream to write data to the
         * specified underlying output stream.
         *
         * @param out The underlying output stream.
         */
        UnsafeBufferedOutputStream(OutputStream out) {
            this(out, 8192);
        }

        /**
         * Creates a new buffered output stream to write data to the
         * specified underlying output stream with the specified buffer
         * size.
         *
         * @param out The underlying output stream.
         * @param size The buffer size.
         */
        UnsafeBufferedOutputStream(OutputStream out, int size) {
            super(out);

            assert size >= 0;

            this.size = size;
            buf = size > 0 ? new byte[size] : null;
        }

        /** {@inheritDoc} */
        @Override public void write(int b) throws IOException {
            throw new UnsupportedOperationException();
        }

        /** {@inheritDoc} */
        @Override public void write(byte[] b, int off, int len) throws IOException {
            assert b != null;
            assert off == 0;

            // No buffering.
            if (buf == null) {
                lock.lock();

                try {
                    out.write(b, 0, len);
                }
                finally {
                    lock.unlock();
                }

                return;
            }

            // Buffering is enabled.
            lock.lock();

            try {
                msgCnt++;
                totalCnt += len;

                if (len >= size) {
                    flushLocked();

                    out.write(b, 0, len);

                    lastFlushed = U.currentTimeMillis();

                    adjustBufferIfNeeded();

                    return;
                }

                if (cnt + len > size) {
                    flushLocked();

                    messageToBuffer0(b, off, len, buf, 0);

                    cnt = len;

                    assert cnt < size;

                    adjustBufferIfNeeded();

                    return;
                }

                messageToBuffer0(b, 0, len, buf, cnt);

                cnt += len;

                if (cnt == size)
                    flushLocked();
                else
                    flushIfNeeded();
            }
            finally {
                lock.unlock();
            }
        }

        /**
         * @throws IOException If failed.
         */
        private void flushIfNeeded() throws IOException {
            assert lock.isHeldByCurrentThread();
            assert buf != null;

            long flushTimeout0 = flushTimeout;

            if (flushTimeout0 > 0)
                flushOnTimeoutLocked(flushTimeout0);
        }

        /**
         *
         */
        private void adjustBufferIfNeeded() {
            assert lock.isHeldByCurrentThread();
            assert buf != null;

            long flushTimeout0 = flushTimeout;

            if (flushTimeout0 > 0)
                adjustBufferLocked(flushTimeout0);
        }

        /** {@inheritDoc} */
        @Override public void flush() throws IOException {
            lock.lock();

            try {
                flushLocked();
            }
            finally {
                lock.unlock();
            }
        }

        /**
         * @param timeout Timeout.
         * @throws IOException If failed.
         */
        public void flushOnTimeout(long timeout) throws IOException {
            assert buf != null;
            assert timeout > 0;

            // Overwrite cached value.
            flushTimeout = timeout;

            if (lastFlushed + timeout > U.currentTimeMillis() || !lock.tryLock())
                return;

            try {
                flushOnTimeoutLocked(timeout);
            }
            finally {
                lock.unlock();
            }
        }

        /**
         * @param timeout Timeout.
         * @throws IOException If failed.
         */
        private void flushOnTimeoutLocked(long timeout) throws IOException {
            assert lock.isHeldByCurrentThread();
            assert timeout > 0;

            // Double check.
            if (cnt == 0 || lastFlushed + timeout > U.currentTimeMillis())
                return;

            flushLocked();

            adjustBufferLocked(timeout);
        }

        /**
         * @param timeout Timeout.
         */
        private void adjustBufferLocked(long timeout) {
            assert lock.isHeldByCurrentThread();
            assert timeout > 0;

            long time = U.currentTimeMillis();

            if (lastAdjusted + timeout < time) {
                if (msgCnt <= minBufferedMsgCnt)
                    size = 0;
                else {
                    size = (int)(totalCnt * bufSizeRatio);

                    if (size > buf.length)
                        size = buf.length;
                }

                msgCnt = 0;
                totalCnt = 0;

                lastAdjusted = time;
            }
        }

        /**
         * @throws IOException If failed.
         */
        private void flushLocked() throws IOException {
            assert lock.isHeldByCurrentThread();

            if (buf != null && cnt > 0) {
                out.write(buf, 0, cnt);

                cnt = 0;
            }

            out.flush();

            lastFlushed = U.currentTimeMillis();
        }

        /** {@inheritDoc} */
        @Override public void close() throws IOException {
            lock.lock();

            try {
                flushLocked();
            }
            finally {
                try {
                    out.close();
                }
                finally {
                    lock.unlock();
                }
            }
        }

        /**
         * Forcibly closes underlying stream ignoring any possible exception.
         */
        public void forceClose() {
            try {
                out.close();
            }
            catch (IOException ignored) {
                // No-op.
            }
        }

        /**
         * @param b Buffer to copy from.
         * @param off Offset in source buffer.
         * @param len Length.
         * @param resBuf Result buffer.
         * @param resOff Result offset.
         */
        private void messageToBuffer(byte[] b, int off, int len, byte[] resBuf, int resOff) {
            assert b.length == len;
            assert off == 0;
            assert resBuf.length >= resOff + len + 4;

            U.intToBytes(len, resBuf, resOff);

            U.arrayCopy(b, off, resBuf, resOff + 4, len);
        }

        /**
         * @param b Buffer to copy from (length included).
         * @param off Offset in source buffer.
         * @param len Length.
         * @param resBuf Result buffer.
         * @param resOff Result offset.
         */
        private void messageToBuffer0(byte[] b, int off, int len, byte[] resBuf, int resOff) {
            assert off == 0;
            assert resBuf.length >= resOff + len;

            U.arrayCopy(b, off, resBuf, resOff, len);
        }

        /** {@inheritDoc} */
        @Override public String toString() {
            lock.lock();

            try {
                return S.toString(UnsafeBufferedOutputStream.class, this);
            }
            finally {
                lock.unlock();
            }
        }
    }
}<|MERGE_RESOLUTION|>--- conflicted
+++ resolved
@@ -182,13 +182,8 @@
     }
 
     /** {@inheritDoc} */
-<<<<<<< HEAD
     @Override public boolean sendMessage(@Nullable UUID nodeId, GridTcpCommunicationMessageAdapter msg)
-        throws GridException {
-=======
-    @Override public void sendMessage(@Nullable UUID nodeId, GridTcpCommunicationMessageAdapter msg)
         throws IgniteCheckedException {
->>>>>>> 52f2b400
         if (closed())
             throw new IgniteCheckedException("Client was closed: " + this);
 
