<?xml version="1.0" encoding="UTF-8"?>

<!--
    _________        _____ __________________        _____
    __  ____/___________(_)______  /__  ____/______ ____(_)_______
    _  / __  __  ___/__  / _  __  / _  / __  _  __ `/__  / __  __ \
    / /_/ /  _  /    _  /  / /_/ /  / /_/ /  / /_/ / _  /  _  / / /
    \____/   /_/     /_/   \_,__/   \____/   \__,_/  /_/   /_/ /_/

    @xml.file.header
    Version: @xml.file.version
-->

<!--
    Default rest router configuration.

    This file is automatically scanned by
    $GRIDGAIN_HOME/bin/ggrouter.sh and $GRIDGAIN_HOME/bin/ggrouter.bat
    for org.gridgain.client.router.GridTcpRestRouterConfiguration and
    org.gridgain.client.router.GridHttpRestRouterConfiguration bean definitions.
    First found are used to start corresponding router instances.

    You can also use org.gridgain.client.router.GridRouterFactory to
    programmatically start and stop router instances inside your application.
    Please refer to javadoc for more details.
-->
<beans xmlns="http://www.springframework.org/schema/beans"
       xmlns:xsi="http://www.w3.org/2001/XMLSchema-instance"
       xsi:schemaLocation="http://www.springframework.org/schema/beans
        http://www.springframework.org/schema/beans/spring-beans-2.5.xsd">

    <description>Main Spring file for router configuration.</description>

    <!-- Initialize property configurer so we can reference environment variables. -->
    <bean id="propertyConfigurer" class="org.springframework.beans.factory.config.PropertyPlaceholderConfigurer">
        <property name="systemPropertiesModeName" value="SYSTEM_PROPERTIES_MODE_FALLBACK"/>
        <property name="searchSystemEnvironment" value="true"/>
    </bean>

    <!-- Set up jetty port from the spring config. -->
    <bean class="org.springframework.beans.factory.config.MethodInvokingFactoryBean">
        <property name="targetObject">
            <!-- System.getProperties() -->
            <bean class="org.springframework.beans.factory.config.MethodInvokingFactoryBean">
                <property name="targetClass" value="java.lang.System"/>
                <property name="targetMethod" value="getProperties"/>
            </bean>
        </property>
        <property name="targetMethod" value="putAll"/>
        <property name="arguments">
            <map>
                <entry key="GRIDGAIN_JETTY_PORT" value="12400"/>
            </map>
        </property>
    </bean>

    <!-- Configuration of Tcp router. -->
    <bean id="tcp.router.cfg" class="org.gridgain.client.router.GridTcpRouterConfiguration"
          scope="singleton">

        <property name="logger" ref="router.log" />

        <!-- Specify local bind port for Tcp router. -->
        <property name="port" value="12300"/>

        <!-- Allow router use wider port range than default. -->
        <property name="portRange" value="0"/>

        <!-- Specify list of remote grid nodes to connect. -->
        <property name="servers">
            <list>
                <value>127.0.0.1:10443</value>
            </list>
        </property>

        <!-- Sets flag indicating whether or not SSL client authentication is required. -->
        <property name="sslClientAuth" value="true"/>

        <!-- Provide Ssl context. -->
        <property name="sslContextFactory">
            <bean class="org.gridgain.client.ssl.GridSslBasicContextFactory">
                <property name="keyStoreFilePath" value="${CLIENTS_MODULE_PATH}/src/test/keystore/server.jks"/>
                <property name="keyStorePassword" value="123456"/>
                <property name="trustStoreFilePath" value="${CLIENTS_MODULE_PATH}/src/test/keystore/trust.jks"/>
                <property name="trustStorePassword" value="123456"/>
            </bean>
        </property>

        <!-- Specify credentials for grid connection. -->
        <!--<property name="credentials" value="s3cret"/>-->
    </bean>

<<<<<<< HEAD
=======
    <!-- Configuration of Http router. -->
    <bean id="http.router.cfg" class="org.gridgain.client.router.GridHttpRouterConfiguration"
          scope="singleton">

        <property name="logger" ref="router.log"/>

        <!-- GRIDGAIN_JETTY_PORT=12400 -->
        <property name="jettyConfigurationPath" value="${CLIENTS_MODULE_PATH}/src/test/resources/jetty/router-jetty-ssl.xml"/>

        <!-- Specify list of remote grid nodes to connect. -->
        <property name="servers">
            <list>
                <value>127.0.0.1:11443</value>
            </list>
        </property>

        <!-- Provide Ssl context. -->
        <property name="clientSslContextFactory">
            <bean class="org.gridgain.client.ssl.GridSslBasicContextFactory">
                <property name="keyStoreFilePath" value="${CLIENTS_MODULE_PATH}/src/test/keystore/client.jks"/>
                <property name="keyStorePassword" value="123456"/>
                <property name="trustStoreFilePath" value="${CLIENTS_MODULE_PATH}/src/test/keystore/trust.jks"/>
                <property name="trustStorePassword" value="123456"/>
            </bean>
        </property>

        <!-- Specify credentials for grid connection. -->
        <!--<property name="credentials" value="s3cret"/>-->
    </bean>

>>>>>>> 8677d1fe
    <!--
        Logger with the same configuration as in default grid instances.
    -->
    <bean id="router.log" class="org.gridgain.grid.logger.log4j.GridLog4jLogger">
        <constructor-arg type="java.lang.String" value="modules/clients/src/test/resources/log4j.xml"/>
    </bean>
</beans><|MERGE_RESOLUTION|>--- conflicted
+++ resolved
@@ -90,39 +90,6 @@
         <!--<property name="credentials" value="s3cret"/>-->
     </bean>
 
-<<<<<<< HEAD
-=======
-    <!-- Configuration of Http router. -->
-    <bean id="http.router.cfg" class="org.gridgain.client.router.GridHttpRouterConfiguration"
-          scope="singleton">
-
-        <property name="logger" ref="router.log"/>
-
-        <!-- GRIDGAIN_JETTY_PORT=12400 -->
-        <property name="jettyConfigurationPath" value="${CLIENTS_MODULE_PATH}/src/test/resources/jetty/router-jetty-ssl.xml"/>
-
-        <!-- Specify list of remote grid nodes to connect. -->
-        <property name="servers">
-            <list>
-                <value>127.0.0.1:11443</value>
-            </list>
-        </property>
-
-        <!-- Provide Ssl context. -->
-        <property name="clientSslContextFactory">
-            <bean class="org.gridgain.client.ssl.GridSslBasicContextFactory">
-                <property name="keyStoreFilePath" value="${CLIENTS_MODULE_PATH}/src/test/keystore/client.jks"/>
-                <property name="keyStorePassword" value="123456"/>
-                <property name="trustStoreFilePath" value="${CLIENTS_MODULE_PATH}/src/test/keystore/trust.jks"/>
-                <property name="trustStorePassword" value="123456"/>
-            </bean>
-        </property>
-
-        <!-- Specify credentials for grid connection. -->
-        <!--<property name="credentials" value="s3cret"/>-->
-    </bean>
-
->>>>>>> 8677d1fe
     <!--
         Logger with the same configuration as in default grid instances.
     -->
